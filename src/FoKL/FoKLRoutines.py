--- conflicted
+++ resolved
@@ -1,1815 +1,1729 @@
-from FoKL import getKernels
-import pandas as pd
-import warnings
-import itertools
-import math
-import numpy as np
-from numpy import linalg as LA
-from scipy.linalg import eigh
-import matplotlib.pyplot as plt
-import time
-import os
-import pickle
-import pyomo.environ as pyo
-import sys
-
-
-def load(filename, directory=None):
-    """
-    Load a FoKL class from a file.
-
-    By default, 'directory' is the current working directory that contains the script calling this method. An absolute
-    or relative directory may be defined if the model to load is located elsewhere.
-
-    For simplicity, enter the returned output from 'self.save()' as the argument here, i.e., for 'filename'. Do this
-    while leaving 'directory' blank since 'filename' can simply include the directory itself.
-    """
-    if filename[-5::] != ".fokl":
-        filename = filename + ".fokl"
-
-    if directory is not None:
-        filepath = os.path.join(directory, filename)
-    else:
-        filepath = filename
-
-    file = open(filepath, "rb")
-    model = pickle.load(file)
-    file.close()
-
-    return model
-
-
-def str_to_bool(s):
-    """Convert potential string (e.g., 'on'/'off') to boolean True/False. Intended to handle exceptions for keywords."""
-    if isinstance(s, str):
-        if s in ['yes', 'y', 'on', 'all', 'true', 'both']:
-            s = True
-        elif s in ['no', 'n', 'off', 'none', 'n/a', 'false']:
-            s = False
-        else:
-            warnings.warn(f"Could not understand string '{s}' as a boolean.", category=UserWarning)
-    elif s is None or not s:  # 'not s' for s == []
-        s = False
-    else:
-        try:
-            if s != 0:
-                s = True
-            else:
-                s = False
-        except:
-            warnings.warn(f"Could not convert non-string to a boolean.", category=UserWarning)
-    return s
-
-
-def process_kwargs(default, user):
-    """Update default values with user-defined keyword arguments (kwargs), or simply check all kwargs are expected."""
-    if isinstance(default, dict):
-        expected = default.keys()
-        if isinstance(user, dict):
-            for kw in user.keys():
-                if kw not in expected:
-                    raise ValueError(f"Unexpected keyword argument: '{kw}'")
-                else:
-                    default[kw] = user[kw]
-        else:
-            raise ValueError("Input 'user' must be a dictionary formed by kwargs.")
-        return default
-    elif isinstance(default, list):  # then simply check for unexpected kwargs
-        for kw in user.keys():
-            if kw not in default:
-                raise ValueError(f"Unexpected keyword argument: '{kw}'")
-        return user
-    else:
-        raise ValueError("Input 'default' must be a dictionary or list.")
-
-
-def set_attributes(self, attrs):
-    """Set items stored in Python dictionary 'attrs' as attributes of class."""
-    if isinstance(attrs, dict):
-        for key, value in attrs.items():
-            setattr(self, key, value)
-    else:
-        warnings.warn("Input must be a Python dictionary.")
-    return
-
-
-def inputs_to_phind(self, inputs, phis, DefineAttributes=False, kernel=None):
-    """
-    Twice normalize the inputs to index the spline coefficients.
-
-    Inputs:
-        - inputs == normalized inputs as numpy array (i.e., self.inputs)
-        - phis   == spline coefficients
-    Optional Input:
-        - DefineAttributes == boolean for updating class attributes with phind and xsm == False (default)
-
-    Output (and appended class attributes):
-        - phind        == index to spline coefficients
-        - xsm          ==
-        - inputs_2norm == twice normalized inputs
-    """
-    if kernel is None:
-        kernel = self.kernel
-
-    if kernel == self.kernels[0]:  # == 'Cubic Splines':
-        l_phis = len(phis[0][0])  # = 499, length of cubic splines in basis functions
-    elif kernel == self.kernels[1]:  # == 'Bernoulli Polynomials':
-        warnings.warn("Twice normalization of inputs is not required for the 'Bernoulli Polynomials' kernel",
-                      category=UserWarning)
-        return inputs, [], []
-
-    phind = np.array(np.ceil(inputs * l_phis), dtype=int)  # 0-1 normalization to 0-499 normalization
-
-    if phind.ndim == 1:  # if phind.shape == (number,) != (number,1), then add new axis to match indexing format
-        phind = phind[:, np.newaxis]
-
-    set = (phind == 0)  # set = 1 if phind = 0, otherwise set = 0
-    phind = phind + set  # makes sense assuming L_phis > M
-
-    r = 1 / l_phis  # interval of when basis function changes (i.e., when next cubic function defines spline)
-    xmin = (phind - 1) * r
-    X = (inputs - xmin) / r  # twice normalized inputs (0-1 first then to size of phis second)
-
-    phind = phind - 1
-    xsm = l_phis * inputs - phind
-
-    if DefineAttributes:
-        self.inputs_2norm = X  # twice normalized inputs
-        self.phind = phind  # adjust MATLAB indexing to Python indexing after twice normalization
-        self.xsm = xsm
-
-    return X, phind, xsm
-
-
-class FoKL:
-    def __init__(self, **kwargs):
-        """
-        Initialization Inputs (i.e., hyperparameters and their descriptions):
-
-            - 'kernel' is a string defining the kernel to use for building the model, which defines 'phis', a data
-            structure with coefficients for the basis functions.
-                - If set to 'Cubic Splines', then 'phis' defines 500 splines (i.e., basis functions) of 499 piecewise
-                cubic polynomials each. (from 'splineCoefficient500_highPrecision_smoothed.txt').
-                    - y = sum(phis[spline_index][k][piecewise_index] * (x ** k) for k in range(4))
-                - If set to 'Bernoulli Polynomials', then 'phis' defines the first 258 non-zero Bernoulli polynomials 
-                (i.e., basis functions). (from 'bernoulliNumbers258.txt').
-                    - y = sum(phis[polynomial_index][k] * (x ** k) for k in range(len(phis[polynomial_index])))
-
-            - 'phis' gets defined automatically by 'kernel', but if testing other coefficients with the same format
-            implied by 'kernel' then 'phis' may be user-defined.
-
-            - 'relats_in' is a boolean matrix indicating which terms should be excluded from the model building. For
-            instance, if a certain main effect should be excluded 'relats_in' will include a row with a 1 in the column
-            for that input and zeros elsewhere. If a certain two-way interaction should be excluded there should be a
-            row with ones in those columns and zeros elsewhere. To exclude no terms, leave blank. For an example of
-            excluding the first input main effect and its interaction with the third input for a case with three total
-            inputs, 'relats_in = [[1, 0, 0], [1, 0, 1]]'.
-
-            - 'a' and 'b' are the shape and scale parameters of the ig distribution for the observation error variance
-            of the data. The observation error model is white noise. Choose the mode of the ig distribution to match the
-            noise in the output dataset and the mean to broaden it some.
-
-            - 'atau' and 'btau' are the parameters of the ig distribution for the 'tau squared' parameter: the variance
-            of the beta priors is iid normal mean zero with variance equal to sigma squared times tau squared. Tau
-            squared must be scaled in the prior such that the product of tau squared and sigma squared scales with the
-            output dataset.
-
-            - 'tolerance' controls how hard the function builder tries to find a better model once adding terms starts
-            to show diminishing returns. A good default is 3, but large datasets could benefit from higher values.
-
-            - 'burnin' is the total number of draws from the posterior for each tested model before the 'draws' draws.
-
-            - 'draws' is the total number of draws from the posterior for each tested model after the 'burnin' draws.
-            There draws are what appear in 'betas' after calling 'fit', and the 'burnin' draws are discarded.
-
-            - 'gimmie' is a boolean causing the routine to return the most complex model tried instead of the model with
-            the optimum bic.
-
-            - 'way3' is a boolean specifying the calculation of three-way interactions.
-
-            - 'threshav' and 'threshstda' form a threshold for the elimination of terms.
-                - 'threshav' is a threshold for proposing terms for elimination based on their mean values, where larger
-                thresholds lead to more elimination.
-                - 'threshstda' is a threshold standard deviation expressed as a fraction relative to the mean.
-                - terms with coefficients that are lower than 'threshav' and higher than 'threshstda' will be proposed
-                for elimination but only executed based on relative BIC values.
-
-            - 'threshstdb' is a threshold standard deviation that is independent of the mean value of the coefficient.
-            All terms with a standard deviation (relative to mean) exceeding this will be proposed for elimination.
-
-            - 'aic' is a boolean specifying the use of the aikaike information criterion.
-
-        Default Values for Hyperparameters:
-            - kernel     = 'Cubic Splines'
-            - phis       = f(kernel)
-            - relats_in  = []
-            - a          = 4
-            - b          = f(a, data)
-            - atau       = 4
-            - btau       = f(atau, data)
-            - tolerance  = 3
-            - burnin     = 1000
-            - draws      = 1000
-            - gimmie     = False
-            - way3       = False
-            - threshav   = 0.05
-            - threshstda = 0.5
-            - threshstdb = 2
-            - aic        = False
-
-        Other Optional Inputs:
-            - UserWarnings  == boolean to print user-warnings to the command terminal          == True (default)
-            - ConsoleOutput == boolean to print [ind, ev] during 'fit' to the command terminal == True (default)
-        """
-
-        # Store list of hyperparameters for easy reference later, if sweeping through values in functions such as fit:
-        self.hypers = ['kernel', 'phis', 'relats_in', 'a', 'b', 'atau', 'btau', 'tolerance', 'burnin', 'draws',
-                       'gimmie', 'way3', 'threshav', 'threshstda', 'threshstdb', 'aic']
-
-        # Store list of settings for easy reference later (namely, in 'clear'):
-        self.settings = ['UserWarnings', 'ConsoleOutput']
-
-        # Store supported kernels for later logical checks against 'kernel':
-        self.kernels = ['Cubic Splines', 'Bernoulli Polynomials']
-
-        # List of attributes to keep in event of clearing model (i.e., 'self.clear'):
-        self.keep = ['keep', 'hypers', 'settings', 'kernels'] + self.hypers + self.settings + self.kernels
-
-        # Process user's keyword arguments:
-        default = {
-                   # Hyperparameters:
-                   'kernel': 'Cubic Splines', 'phis': None, 'relats_in': [], 'a': 4, 'b': None, 'atau': 4,
-                   'btau': None, 'tolerance': 3, 'burnin': 1000, 'draws': 1000, 'gimmie': False, 'way3': False,
-                   'threshav': 0.05, 'threshstda': 0.5, 'threshstdb': 2, 'aic': False,
-
-                   # Other:
-                   'UserWarnings': True, 'ConsoleOutput': True
-                   }
-        current = process_kwargs(default, kwargs)  # = default, but updated by any user kwargs
-        for boolean in ['gimmie', 'way3', 'aic', 'UserWarnings', 'ConsoleOutput']:
-            if not (current[boolean] is False or current[boolean] is True):
-                current[boolean] = str_to_bool(current[boolean])
-
-        # Load spline coefficients:
-        phis = current['phis']  # in case advanced user is testing other splines
-        if isinstance(current['kernel'], int):  # then assume integer indexing 'self.kernels'
-            current['kernel'] = self.kernels[current['kernel']]  # update integer to string
-        if current['phis'] is None:  # if default
-            if current['kernel'] == self.kernels[0]:  # == 'Cubic Splines':
-                current['phis'] = getKernels.sp500()
-            elif current['kernel'] == self.kernels[1]:  # == 'Bernoulli Polynomials':
-                current['phis'] = getKernels.bernoulli()
-            elif isinstance(current['kernel'], str):  # confirm string before printing to console
-                raise ValueError(f"The user-provided kernel '{current['phis']}' is not supported.")
-            else:
-                raise ValueError(f"The user-provided kernel is not supported.")
-
-        # Turn on/off FoKL warnings:
-        if current['UserWarnings']:
-            warnings.filterwarnings("default", category=UserWarning)
-        else:
-            warnings.filterwarnings("ignore", category=UserWarning)
-
-        # Store values as class attributes:
-        for key, value in current.items():
-            setattr(self, key, value)
-
-    def clean(self, inputs, data=None, kwargs_from_other=None, **kwargs):
-        """
-        For cleaning and formatting inputs prior to training a FoKL model. Note that data is not required but should be
-        entered if available; otherwise, leave blank.
-
-        Inputs:
-            inputs == [n x m] input matrix of n observations by m features (i.e., 'x' variables in model)
-            data   == [n x 1] output vector of n observations (i.e., 'y' variable in model)
-
-        Keyword Inputs:
-            bit               == floating point bits to represent dataset as               == 64 (default)
-            train             == percentage (0-1) of n datapoints to use for training      == 1 (default)
-            AutoTranspose     == boolean to transpose dataset so that instances > features == True (default)
-            kwargs_from_other == [NOT FOR USER] used internally by fit or evaluate function
-
-        Added Attributes:
-            - self.inputs    == 'inputs' as [n x m] numpy array where each column is normalized on [0, 1] scale
-            - self.data      == 'data' as [n x 1] numpy array
-            - self.normalize == [[min, max], ... [min, max]] factors used to normalize 'inputs' to 'self.inputs'
-            - self.trainlog  == indices of 'self.inputs' to use as training set
-        """
-
-        # Allowable datatypes (https://numpy.org/doc/stable/reference/arrays.scalars.html#arrays-scalars-built-in):
-        bits = {16: np.float16, 32: np.float32, 64: np.float64}
-
-        # Process keywords:
-        if kwargs_from_other is not None:  # then clean is being called from fit or evaluate function
-            kwargs = kwargs | kwargs_from_other  # merge dictionaries (kwargs={} is expected but just in case)
-        default = {'bit': 64, 'train': 1, 'AutoTranspose': True}
-        current = process_kwargs(default, kwargs)
-        if current['bit'] not in bits.keys():
-            warnings.warn(f"Keyword 'bit={current['bit']}' limited to values of 16, 32, or 64. Assuming default value "
-                          f"of 64.", category=UserWarning)
-            current['bit'] = 64
-        current['AutoTranspose'] = str_to_bool(current['AutoTranspose'])
-
-        # Define local variables from keywords:
-        datatype = bits[current['bit']]
-        train = current['train']  # percentage of datapoints to use as training data
-
-        # Convert 'inputs' and 'datas' to numpy if pandas:
-        if any(isinstance(inputs, type) for type in (pd.DataFrame, pd.Series)):
-            inputs = inputs.to_numpy()
-            warnings.warn("'inputs' was auto-converted to numpy. Convert manually for assured accuracy.",
-                          category=UserWarning)
-        if data is not None:
-            if any(isinstance(data, type) for type in (pd.DataFrame, pd.Series)):
-                data = data.to_numpy()
-                warnings.warn("'data' was auto-converted to numpy. Convert manually for assured accuracy.",
-                              category=UserWarning)
-
-        # Format 'inputs' as [n x m] numpy array:
-        inputs = np.array(inputs) # attempts to handle lists or any other format (i.e., not pandas)
-        inputs = np.squeeze(inputs) # removes axes with 1D for cases like (N x 1 x M) --> (N x M)
-        if inputs.dtype != datatype:
-            inputs = np.array(inputs, dtype=datatype)
-            warnings.warn(f"'inputs' was converted to float{current['bit']}. May require user-confirmation that "
-                          f"values did not get corrupted.", category=UserWarning)
-        if inputs.ndim == 1:  # if inputs.shape == (number,) != (number,1), then add new axis to match FoKL format
-            inputs = inputs[:, np.newaxis]
-        if current['AutoTranspose'] is True:
-            if inputs.shape[1] > inputs.shape[0]:  # assume user is using transpose of proper format
-                inputs = inputs.transpose()
-                warnings.warn("'inputs' was transposed. Ignore if more datapoints than input variables, else set "
-                              "'AutoTranspose=False' to disable.", category=UserWarning)
-
-        # Normalize 'inputs' to [0, 1] scale:
-        inputs_max = np.max(inputs, axis=0) # max of each input variable
-        normalize = []
-        for m in range(inputs.shape[1]):  # for input var in input vars, to check each var's normalization status
-            inputs_min = np.min(inputs[:, m])
-            if inputs_max[m] != 1 or inputs_min != 0:
-                if inputs_min == inputs_max[m]:
-                    warnings.warn("'inputs' contains a column of constants which will not improve the model's fit."
-                                  , category=UserWarning)
-                    inputs[:, m] = np.ones_like(inputs[:, m])
-                else:  # normalize
-                    inputs[:, m] = (inputs[:, m] - inputs_min) / (inputs_max[m] - inputs_min)
-            normalize.append([inputs_min, inputs_max[m]])  # store [min, max] for post-processing convenience
-
-        # Format 'data' as [n x 1] numpy array:
-        if data is not None:
-            data = np.array(data)  # attempts to handle lists or any other format (i.e., not pandas)
-            data = np.squeeze(data)
-            if data.dtype != datatype:
-                data = np.array(data, dtype=datatype)
-                warnings.warn(f"'data' was converted to float{current['bit']}. May require user-confirmation that "
-                              f"values did not get corrupted.", category=UserWarning)
-            if data.ndim == 1:  # if data.shape == (number,) != (number,1), then add new axis to match FoKL format
-                data = data[:, np.newaxis]
-            else:  # check user provided only one output column/row, then transpose if needed
-                n = data.shape[0]
-                m = data.shape[1]
-                if (m != 1 and n != 1) or (m == 1 and n == 1):
-                    raise ValueError("Error: 'data' must be a vector.")
-                elif m != 1 and n == 1:
-                    data = data.transpose()
-                    warnings.warn("'data' was transposed to match FoKL formatting.", category=UserWarning)
-
-        # Index percentage of dataset as training set:
-        trainlog = self.generate_trainlog(train, inputs.shape[0])
-
-        # Define/update attributes with cleaned data and other relevant variables:
-        attrs = {'inputs': inputs, 'data': data, 'normalize': normalize, 'trainlog': trainlog}
-        set_attributes(self, attrs)
-
-        return
-
-    def generate_trainlog(self, train, n=None):
-        """Generate random logical vector of length 'n' with 'train' percent as True."""
-        if train < 1:
-            if n is None:
-                n = self.inputs.shape[0]  # number of observations
-            l_log = int(n * train)  # required length of indices for training
-            if l_log < 2:
-                l_log = int(2)  # minimum required for training set
-            trainlog_i = np.array([], dtype=int)  # indices of training data (as an index)
-            while len(trainlog_i) < l_log:
-                trainlog_i = np.append(trainlog_i, np.random.random_integers(n, size=l_log) - 1)
-                trainlog_i = np.unique(trainlog_i)  # also sorts low to high
-                np.random.shuffle(trainlog_i)  # randomize sort
-            if len(trainlog_i) > l_log:
-                trainlog_i = trainlog_i[0:l_log]  # cut-off extra indices (beyond 'percent')
-            trainlog = np.zeros(n, dtype=np.bool)  # indices of training data (as a logical)
-            for i in trainlog_i:
-                trainlog[i] = True
-        else:
-            # trainlog = np.ones(n, dtype=np.bool)  # wastes memory, so use following method coupled with 'trainset':
-            trainlog = None  # means use all observations
-        return trainlog
-
-    def trainset(self):
-        """
-        After running 'clean', call 'trainset' to get train inputs and train data. The purpose of this method is to
-        simplify syntax, such that the code here does not need to be re-written each time the train set is defined.
-
-        traininputs, traindata = self.trainset()
-        """
-        if self.trainlog is None:  # then use all observations for training
-            return self.inputs, self.data
-        else:  # self.trainlog is vector indexing observations
-            return self.inputs[self.trainlog, :], self.data[self.trainlog]
-
-    def bss_derivatives(self, **kwargs):
-        """
-        For returning gradient of modeled function with respect to each, or specified, input variable.
-        If user overrides default settings, then 1st and 2nd partial derivatives can be returned for any variables.
-
-        Keyword Inputs:
-            inputs == NxM matrix of 'x' input variables for fitting f(x1, ..., xM)    == self.inputs (default)
-            kernel == function to use for differentiation (i.e., cubic or Bernoulli)  == self.kernel (default)
-            d1        == index of input variable(s) to use for first partial derivative  == True (default)
-            d2        == index of input variable(s) to use for second partial derivative == False (default)
-            draws     == number of beta terms used                                       == self.draws (default)
-            betas     == draw from the posterior distribution of coefficients            == self.betas (default)
-            phis      == spline coefficients for the basis functions                     == self.phis (default)
-            mtx       == basis function interaction matrix from the best model           == self.mtx (default)
-            normalize == list of [min, max]'s of input data used in the normalization    == self.normalize (default)
-            IndividualDraws == boolean for returning derivative(s) at each draw       == 0 (default)
-            ReturnFullArray == boolean for returning NxMx2 array instead of Nx2M      == 0 (default)
-
-        Return Outputs:
-            dy == derivative of input variables (i.e., states)
-
-        Notes:
-            - To turn off all the first-derivatives, set d1=False instead of d1=0. 'd1' and 'd2', if set to an integer,
-            will return the derivative with respect to the input variable indexed by that integer using Python indexing.
-            In other words, for a two-input FoKL model, setting d1=1 and d2=0 will return the first-derivative with
-            respect to the second input (d1=1) and the second-derivative with respect to the first input (d2=0).
-            Alternatively, d1=[False, True] and d2=[True, False] will function the same.
-        """
-
-        # Process keywords:
-        default = {'inputs': None, 'kernel': self.kernel, 'd1': None, 'd2': None, 'draws': self.draws, 'betas': None,
-                   'phis': None, 'mtx': self.mtx, 'normalize': self.normalize, 'IndividualDraws': False,
-                   'ReturnFullArray': False, 'ReturnBasis': False}
-        current = process_kwargs(default, kwargs)
-        for boolean in ['IndividualDraws', 'ReturnFullArray', 'ReturnBasis']:
-            current[boolean] = str_to_bool(current[boolean])
-
-        # Load defaults:
-        if current['inputs'] is None:
-            current['inputs'] = self.inputs
-        if current['betas'] is None:
-            current['betas'] = self.betas
-        if current['phis'] is None:
-            current['phis'] = self.phis
-
-        # Define local variables from keywords:
-        inputs = current['inputs']
-        kernel = current['kernel']
-        d1 = current['d1']
-        d2 = current['d2']
-        draws = current['draws']
-        betas = current['betas']
-        phis = current['phis']
-        mtx = current['mtx']
-        span = current['normalize']
-
-        inputs = np.array(inputs)
-        if inputs.ndim == 1:
-            inputs = inputs[:, np.newaxis]
-        if isinstance(betas, list):  # then most likely user-input, e.g., [0,1]
-            betas = np.array(betas)
-            if betas.ndim == 1:
-                betas = betas[:, np.newaxis]
-        if isinstance(mtx, int):  # then most likely user-input, e.g., 1
-            mtx = np.array(mtx)
-            mtx = mtx[np.newaxis, np.newaxis]
-        else:
-            mtx = np.array(mtx)
-            if mtx.ndim == 1:
-                mtx = mtx[:, np.newaxis]
-        if len(span) == 2:  # if span=[0,1], span=[[0,1],[0,1]], or span=[array([0,1]),array([0,1])]
-            if not (isinstance(span[0], list) or isinstance(span[0], np.ndarray)):
-                span = [span]  # make list of list to handle indexing errors for one input variable case, i.e., [0,1]
-
-        if np.max(np.max(inputs)) > 1 or np.min(np.min(inputs)) < 0:
-            warnings.warn("Input 'inputs' should be normalized (0-1). Auto-normalization is in-development.",
-                          category=UserWarning)
-
-        N = np.shape(inputs)[0]  # number of datapoints (i.e., experiments/timepoints)
-        B, M = np.shape(mtx) # B == beta terms in function (not including betas0), M == number of input variables
-
-        if B != np.shape(betas)[1]-1: # second axis is beta terms (first is draws)
-            betas = np.transpose(betas)
-            if B != np.shape(betas)[1]-1:
-                raise ValueError(
-                    "The shape of 'betas' does not align with the shape of 'mtx'. Transposing did not fix this.")
-
-        derv = []
-        i = 0
-        for di in [d1, d2]:
-            i = i + 1
-            error_di = True
-            if di is None and i == 1:
-                di = np.ones(M, dtype=bool)  # default is all first derivatives (i.e., gradient)
-                error_di = False
-            elif di is None and i == 2:
-                di = np.zeros(M, dtype=bool)  # default is no second derivatives (i.e., gradient)
-                error_di = False
-            elif isinstance(di, str):
-                if str_to_bool(di):
-                    di = np.ones(M, dtype=bool)
-                else:
-                    di = np.zeros(M, dtype=bool)
-                error_di = False
-            elif isinstance(di, list):  # e.g., d1 = [0, 0, 1, 0] for M = 4
-                if len(di) == 1:  # e.g., d1 = [3] instead of d1 = 3
-                    di = di[0]  # list to integer (note, 'error_di=False' defined later)
-                elif len(di) == M:
-                    di = np.array(di) != 0  # assume non-zero entries are True
-                    error_di = False
-                else:
-                    raise ValueError("Keyword input 'd1' and/or 'd2', if entered as a list, must be of equal length to "
-                                     "the number of input variables.")
-            if isinstance(di, bool):  # not elif because maybe list to int in above elif
-                di = np.ones(M, dtype=bool) * di  # single True/False to row of True/False
-                error_di = False
-            elif isinstance(di, int):
-                di_id = di
-                di = np.zeros(M, dtype=bool)
-                di[di_id] = True
-                error_di = False
-            if error_di:
-                raise ValueError(
-                    "Keyword input 'd1' and/or 'd2' is limited to an integer indexing an input variable, or to a list "
-                    "of booleans corresponding to the input variables.")
-            derv.append(di)  # = [d1, d2], after properly formatted
-
-        # Determine if only one or both derivatives should be run through in for loop:
-        d1_log = any(derv[0])
-        d2_log = any(derv[1])
-        if d1_log and d2_log:
-            d1d2_log = [0, 1]  # index for both first and second derivatives
-        elif d1_log:
-            d1d2_log = [0]  # index for only first derivative
-        elif d2_log:
-            d1d2_log = [1]  # index for only second derivative
-        else:
-            warnings.warn("Function 'bss_derivatives' was called but no derivatives were requested.",
-                          category=UserWarning)
-            return
-
-        span_m = []
-        for m in range(M):
-            span_mi = span[m][1] - span[m][0]  # max minus min, = range of normalization per input variable
-            span_m.append(span_mi)
-
-        # Initialization before loops:
-        if kernel == self.kernels[0]:  # == 'Cubic Splines':
-            X, phind, _ = inputs_to_phind(self, inputs, phis, kernel=kernel)  # phind needed for non-continuous kernel
-            L_phis = len(phis[0][0])  # = 499
-        elif kernel == self.kernels[1]:  # == 'Bernoulli Polynomials':
-            X = inputs  # twice-normalization not required
-            L_phis = 1  # because continuous
-        basis_nm = np.zeros([N, M, B])  # constant term for (n,md,b) that avoids repeat calculations
-        dy = np.zeros([draws, N, M, 2])
-        phi = np.zeros([N, M, 2])
-
-        # Cycle through each timepoint, input variable, and perform 'bss_derivatives' like in MATLAB:
-        if current['ReturnBasis']:  # mostly for development to confirm basis function for mtx=1 and betas=[0,1]
-            basis = np.zeros(N)
-        for n in range(N):  # loop through experiments (i.e., each timepoint/datapoint)
-            for m in range(M):  # loop through input variables (i.e., to differentiate wrt each one if requested)
-                for di in d1d2_log:  # for first and/or second derivatives (depending on d1d2_log)
-                    if derv[di][m]:  # if integrating, then do so once or twice (depending on di) wrt to xm ONLY
-                        span_L = span_m[m] / L_phis  # used multiple times in calculations below
-                        span_L = [1, span_L, span_L ** 2]  # such that span_L[derp] = span_L**derp
-                        derv_nm = np.zeros(M)
-                        derv_nm[m] = di + 1  # if d2 = [1, 1, 1, 1], then for m = 2, derv_nm = [0, 0, 2, 0] like MATLAB
-
-                        # The following is like the MATLAB function, with indexing for looping through n and m:
-                        for b in range(B):  # loop through betas
-                            phi[n, m, di] = 1  # reset after looping through non-wrt input variables (i.e., md)
-                            for md in range(M):  # for input variable PER single differentiation, m of d(xm)
-                                num = int(mtx[b, md])
-                                if num:  # if not 0
-                                    derp = int(derv_nm[md])
-                                    num = int(num - 1)  # MATLAB to Python indexing
-                                    if kernel == self.kernels[0]:  # == 'Cubic Splines':
-                                        phind_md = int(phind[n, md])  # make integer for indexing syntax
-                                        c = list(phis[num][k][phind_md] for k in range(4))
-                                    elif kernel == self.kernels[1]:  # == 'Bernoulli Polynomials':
-                                        c = phis[num]
-                                    if derp == 0:  # if not w.r.t. x_md
-                                        if basis_nm[n, md, b] == 0:  # constant per (n,b,md)
-                                            basis_nm[n, md, b] = self.evaluate_basis(c, X[n, md], kernel=kernel)
-                                        phi[n, m, di] *= basis_nm[n, md, b]
-                                    else:  # derp > 0
-                                        phi[n, m, di] *= self.evaluate_basis(c, X[n, md], kernel=kernel, d=derp) \
-                                                         / span_L[derp]
-                                    if current['ReturnBasis']:  # mostly for development
-                                        basis[n] = self.evaluate_basis(c, X[n, md], kernel=kernel)
-                                elif derv_nm[md]:  # for terms that do not contain the variable being differentiated by
-                                    phi[n, m, di] = 0
-                                    break
-
-                            dy[:,n,m,di] = dy[:,n,m,di] + betas[-draws:,b+1]*phi[n,m,di]  # update after md loop
-
-        dy = np.transpose(dy, (1, 2, 3, 0))  # move draws dimension so dy has form (N,M,di,draws)
-
-        if not current['IndividualDraws'] and draws > 1:  # then average draws
-            dy = np.mean(dy, axis=3)  # note 3rd axis index (i.e., 4th) automatically removed (i.e., 'squeezed')
-            dy = dy[:, :, :, np.newaxis]  # add new axis to avoid error in concatenate below
-
-        if not current['ReturnFullArray']:  # then return only columns with values and stack d1 and d2 next to each other
-            dy = np.concatenate([dy[:, :, 0, :], dy[:, :, 1, :]], axis=1)  # (N,M,2,draws) to (N,2M,draws)
-            dy = dy[:, ~np.all(dy == 0, axis=0)]  # remove columns ('N') with all zeros
-        dy = np.squeeze(dy)  # remove unnecessary axes
-
-        if current['ReturnBasis']:  # mostly for development
-            return dy, basis
-        else:  # standard
-            return dy
-
-    def evaluate_basis(self, c, x, kernel=None, d=0):
-        """
-        Evaluate a basis function at a single point by providing coefficients, x value(s), and (optionally) the kernel.
-
-        Inputs:
-            > c == coefficients of a single basis functions
-            > x == value of independent variable at which to evaluate the basis function
-
-        Optional Input:
-            > kernel == 'Cubic Splines' or 'Bernoulli Polynomials' == self.kernel (default)
-            > d      == integer representing order of derivative   == 0 (default)
-
-        Output (in Python syntax, for d=0):
-            > if kernel == 'Cubic Splines':
-                > basis = c[0] + c[1]*x + c[2]*(x**2) + c[3]*(x**3)
-            > if kernel == 'Bernoulli Polynomials':
-                > basis = sum(c[k]*(x**k) for k in range(len(c)))
-        """
-        if kernel is None:
-            kernel = self.kernel
-        elif isinstance(kernel, int):
-            kernel = self.kernels[kernel]
-
-        if kernel not in self.kernels:  # check user's provided kernel is supported
-            raise ValueError(f"The kernel {kernel} is not currently supported. Please select from the following: "
-                             f"{self.kernels}.")
-
-        if kernel == self.kernels[0]:  # == 'Cubic Splines':
-            if d == 0:  # basis function
-                basis = c[0] + c[1] * x + c[2] * (x ** 2) + c[3] * (x ** 3)
-            elif d == 1:  # first derivative
-                basis = c[1] + 2 * c[2] * x + 3 * c[3] * (x ** 2)
-            elif d == 2:  # second derivative
-                basis = 2 * c[2] + 6 * c[3] * x
-        elif kernel == self.kernels[1]:  # == 'Bernoulli Polynomials':
-            if d == 0:  # basis function
-                basis = c[0] + sum(c[k] * (x ** k) for k in range(1, len(c)))
-            elif d == 1:  # first derivative
-                basis = c[1] + sum(k * c[k] * (x ** (k - 1)) for k in range(2, len(c)))
-            elif d == 2:  # second derivative
-                basis = sum((k - 1) * k * c[k] * (x ** (k - 2)) for k in range(2, len(c)))
-
-        return basis
-
-    def evaluate(self, inputs=None, betas=None, mtx=None, **kwargs):
-        """
-        Evaluate the FoKL model for provided inputs and (optionally) calculate bounds. Note 'evaluate_fokl' may be a
-        more accurate name so as not to confuse this function with 'evaluate_basis', but it is unexpected for a user to
-        call 'evaluate_basis' so this function is simply named 'evaluate'.
-
-        Input:
-            inputs == input variable(s) at which to evaluate the FoKL model == self.inputs (default)
-
-        Optional Inputs:
-            betas        == coefficients defining FoKL model                       == self.betas (default)
-            mtx          == interaction matrix defining FoKL model                 == self.mtx (default)
-            normalize    == [min, max] of inputs used for normalization            == None (default)
-            draws        == number of beta terms used                              == self.draws (default)
-            clean        == boolean to automatically normalize and format 'inputs' == False (default)
-            ReturnBounds == boolean to return confidence bounds as second output   == False (default)
-        """
-
-        # Process keywords:
-        default = {'normalize': None, 'draws': self.draws, 'clean': False, 'ReturnBounds': False}
-        default_for_clean = {'bit': 64, 'train': 1}
-        current = process_kwargs(default | default_for_clean, kwargs)
-        for boolean in ['clean', 'ReturnBounds']:
-            current[boolean] = str_to_bool(current[boolean])
-        kwargs_to_clean = {}
-        for kwarg in default_for_clean.keys():
-            kwargs_to_clean.update({kwarg: current[kwarg]})  # store kwarg for clean here
-            del current[kwarg]  # delete kwarg for clean from current
-        if current['draws'] < 40 and current['ReturnBounds']:
-            current['draws'] = 40
-            warnings.warn("'draws' must be greater than or equal to 40 if calculating bounds. Setting 'draws=40'.")
-        draws = current['draws']  # define local variable
-        if betas is None:  # default
-<<<<<<< HEAD
-            if draws > self.betas.shape[0]:
-                draws = self.betas.shape[0]  # more draws than models results in inf time, so threshold
-                self.draws = draws
-                warnings.warn("Updated attribute 'self.draws' to equal number of draws in 'self.betas'.",
-                              category=UserWarning)
-=======
->>>>>>> 86c41505
-            betas = self.betas[-draws::, :]  # use samples from last models
-        else:  # user-defined betas may need to be formatted
-            betas = np.array(betas)
-            if betas.ndim == 1:
-                betas = betas[np.newaxis, :]  # note transpose would be column of beta0 terms, so not expected
-            if draws > betas.shape[0]:
-                draws = betas.shape[0]  # more draws than models results in inf time, so threshold
-            betas = betas[-draws::, :]  # use samples from last models
-        if mtx is None:  # default
-            mtx = self.mtx
-        else:  # user-defined mtx may need to be formatted
-            if isinstance(mtx, int):
-                mtx = [mtx]
-            mtx = np.array(mtx)
-            if mtx.ndim == 1:
-                mtx = mtx[np.newaxis, :]
-                warnings.warn("Assuming 'mtx' represents a single model. If meant to represent several models, then "
-                              "explicitly enter a 2D numpy array where rows correspond to models.")
-
-        phis = self.phis
-
-        # Automatically normalize and format inputs:
-        if inputs is None:  # default
-            inputs = self.inputs
-            if current['clean']:
-                warnings.warn("Cleaning was already performed on default 'inputs', so overriding 'clean' to False.",
-                              category=UserWarning)
-                current['clean'] = False
-        else:  # user-defined 'inputs'
-            if not current['clean']:  # assume provided inputs are already formatted and maybe normalized
-                if not isinstance(inputs, np.ndarray):
-                    warnings.warn(f"Provided inputs were converted to numpy array as float64. To change this datatype, "
-                                  f"call 'clean' first.", category=UserWarning)
-                    inputs = np.array(inputs, dtype=np.float64)
-                if current['normalize'] is None:  # assume already normalized
-                    normputs = inputs
-                else:  # assume not normalized
-                    normputs = (inputs - current['normalize'][0]) / (current['normalize'][1] - current['normalize'][0])
-                if np.max(normputs) > 1 or np.min(normputs) < 0:
-                    warnings.warn("Provided inputs were not normalized, so overriding 'clean' to True.")
-                    current['clean'] = True
-        if current['clean']:
-            self.clean(inputs, kwargs_from_other=kwargs_to_clean)
-            normputs = self.inputs
-        elif inputs is None:
-            normputs = self.inputs
-        else:
-            normputs = np.array(inputs)
-
-        m, mbets = np.shape(betas)  # Size of betas
-        n, mputs = np.shape(normputs)  # Size of normalized inputs
-
-        setnos_p = np.random.randint(m, size=(1, draws))  # Random draws  from integer distribution
-        i = 1
-        while i == 1:
-            setnos = np.unique(setnos_p)
-
-            if np.size(setnos) == np.size(setnos_p):
-                i = 0
-            else:
-                setnos_p = np.append(setnos, np.random.randint(m, size=(1, draws - np.shape(setnos)[0])))
-
-        X = np.zeros((n, mbets))
-        normputs = np.asarray(normputs)
-
-        if self.kernel == self.kernels[0]:  # == 'Cubic Splines':
-            _, phind, xsm = inputs_to_phind(self, normputs, phis)
-        elif self.kernel == self.kernels[1]:  # == 'Bernoulli Polynomials':
-            phind = None
-            xsm = normputs
-
-        for i in range(n):
-            for j in range(1, mbets):
-                phi = 1
-                for k in range(mputs):
-                    num = mtx[j - 1, k]
-                    if num > 0:
-                        nid = int(num - 1)
-                        if self.kernel == self.kernels[0]:  # == 'Cubic Splines':
-                            coeffs = [phis[nid][order][phind[i, k]] for order in range(4)]  # coefficients for cubic
-                        elif self.kernel == self.kernels[1]:  # == 'Bernoulli Polynomials':
-                            coeffs = phis[nid]  # coefficients for bernoulli
-                        phi *= self.evaluate_basis(coeffs, xsm[i, k])  # multiplies phi(x0)*phi(x1)*etc.
-
-                X[i, j] = phi
-
-        X[:, 0] = np.ones((n,))
-        modells = np.zeros((n, draws))  # note n == np.shape(data)[0] if data != 'ignore'
-        for i in range(draws):
-            modells[:, i] = np.matmul(X, betas[setnos[i], :])
-        mean = np.mean(modells, 1)
-
-        if current['ReturnBounds']:
-            bounds = np.zeros((n, 2))  # note n == np.shape(data)[0] if data != 'ignore'
-            cut = int(np.floor(draws * 0.025) + 1)
-            for i in range(n):  # note n == np.shape(data)[0] if data != 'ignore'
-                drawset = np.sort(modells[i, :])
-                bounds[i, 0] = drawset[cut]
-                bounds[i, 1] = drawset[draws - cut]
-            return mean, bounds
-        else:
-            return mean
-
-    def coverage3(self, **kwargs):
-        """
-        For validation testing of FoKL model. Default functionality is to evaluate all inputs (i.e., train+test sets).
-        Returned is the predicted output 'mean', confidence bounds 'bounds', and root mean square error 'rmse'. A plot
-        may be returned by calling 'coverage3(plot=1)'; or, for a potentially more meaningful plot in terms of judging
-        accuracy, 'coverage3(plot='sorted')' plots the data in increasing value.
-
-        Optional inputs for numerical evaluation of model:
-            inputs == normalized and properly formatted inputs to evaluate              == self.inputs (default)
-            data   == properly formatted data outputs to use for validating predictions == self.data (default)
-            draws  == number of beta terms used                                         == self.draws (default)
-
-        Optional inputs for basic plot controls:
-            plot              == binary for generating plot, or 'sorted' for plot of ordered data == False (default)
-            bounds            == binary for plotting bounds                                       == True (default)
-            xaxis             == integer indexing the input variable to plot along the x-axis     == indices (default)
-            labels            == binary for adding labels to plot                                 == True (default)
-            xlabel            == string for x-axis label                                          == 'Index' (default)
-            ylabel            == string for y-axis label                                          == 'Data' (default)
-            title             == string for plot title                                            == 'FoKL' (default)
-            legend            == binary for adding legend to plot                                 == True (default)
-            LegendLabelFoKL   == string for FoKL's label in legend                                == 'FoKL' (default)
-            LegendLabelData   == string for Data's label in legend                                == 'Data' (default)
-            LegendLabelBounds == string for Bounds's label in legend                              == 'Bounds' (default)
-
-        Optional inputs for detailed plot controls:
-            PlotTypeFoKL   == string for FoKL's color and line type  == 'b' (default)
-            PlotSizeFoKL   == scalar for FoKL's line size            == 2 (default)
-            PlotTypeBounds == string for Bounds' color and line type == 'k--' (default)
-            PlotSizeBounds == scalar for Bounds' line size           == 2 (default)
-            PlotTypeData   == string for Data's color and line type  == 'ro' (default)
-            PlotSizeData   == scalar for Data's line size            == 2 (default)
-
-        Return Outputs:
-            mean   == predicted output values for each indexed input
-            bounds == confidence interval for each predicted output value
-            rmse   == root mean squared deviation (RMSE) of prediction versus known data
-        """
-
-        # Process keywords:
-        default = {
-            # For numerical evaluation of model:
-            'inputs': None, 'data': None, 'draws': self.draws,
-
-            # For basic plot controls:
-            'plot': False, 'bounds': True, 'xaxis': False, 'labels': True, 'xlabel': 'Index', 'ylabel': 'Data',
-            'title': 'FoKL', 'legend': True, 'LegendLabelFoKL': 'FoKL', 'LegendLabelData': 'Data',
-            'LegendLabelBounds': 'Bounds',
-
-            # For detailed plot controls:
-            'PlotTypeFoKL': 'b', 'PlotSizeFoKL': 2, 'PlotTypeBounds': 'k--', 'PlotSizeBounds': 2, 'PlotTypeData': 'ro',
-            'PlotSizeData': 2
-        }
-        current = process_kwargs(default, kwargs)
-        if isinstance(current['plot'], str):
-            if current['plot'].lower() in ['sort', 'sorted', 'order', 'ordered']:
-                current['plot'] = 'sorted'
-                if current['xlabel'] == 'Index':  # if default value
-                    current['xlabel'] = 'Index (Sorted)'
-            else:
-                warnings.warn("Keyword input 'plot' is limited to True, False, or 'sorted'.", category=UserWarning)
-                current['plot'] = False
-        else:
-            current['plot'] = str_to_bool(current['plot'])
-        for boolean in ['bounds', 'labels', 'legend']:
-            current[boolean] = str_to_bool(current[boolean])
-        if current['labels']:
-            for label in ['xlabel', 'ylabel', 'title']:  # check all labels are strings
-                if current[label] and not isinstance(current[label], str):
-                    current[label] = str(current[label])  # convert numbers to strings if needed (e.g., title=3)
-
-        # Check for and warn about potential issues with user's 'input'/'data' combinations:
-        if current['plot']:
-            warn_plot = ' and ignoring plot.'
-        else:
-            warn_plot = '.'
-        flip = [1, 0]
-        flop = ['inputs', 'data']
-        for i in range(2):
-            j = flip[i]  # [i, j] = [[0, 1], [1, 0]]
-            if current[flop[i]] is not None and current[flop[j]] is None:  # then data does not correspond to inputs
-                warnings.warn(f"Keyword argument '{flop[j]}' should be defined to align with user-defined '{flop[i]}'. "
-                              f"Ignoring RMSE calculation{warn_plot}", category=UserWarning)
-                current['data'] = False  # ignore data when plotting and calculating RMSE
-        if current['data'] is False and current['plot'] == 'sorted':
-            warnings.warn("Keyword argument 'data' must correspond with 'inputs' if requesting a sorted plot. "
-                          "Returning a regular plot instead.", category=UserWarning)
-            current['plot'] = True  # regular plot
-
-        # Define 'inputs' and 'data' if default (defined here instead of in 'default' to avoid lag for large datasets):
-        if current['inputs'] is None:
-            current['inputs'] = self.inputs
-        if current['data'] is None:
-            current['data'] = self.data
-
-        def check_xaxis(current):
-            """If plotting, check if length of user-defined x-axis aligns with length of inputs."""
-            if current['xaxis'] is not False and not isinstance(current['xaxis'], int):  # then assume vector
-                warn_xaxis = []
-                l_xaxis = len(current['xaxis'])
-                try:  # because shape any type of inputs is unknown, try lengths of different orientations
-                    if l_xaxis != np.shape(current['inputs'])[0] and l_xaxis != np.shape(current['inputs'])[1]:
-                        warn_xaxis.append(True)
-                except:
-                    warn_xaxis = warn_xaxis  # do nothing
-                try:
-                    if l_xaxis != np.shape(current['inputs'])[0]:
-                        warn_xaxis.append(True)
-                except:
-                    warn_xaxis = warn_xaxis  # do nothing
-                try:
-                    if l_xaxis != len(current['inputs']):
-                        warn_xaxis.append(True)
-                except:
-                    warn_xaxis = warn_xaxis  # do nothing
-                if any(warn_xaxis):  # then vectors do not align
-                    warnings.warn("Keyword argument 'xaxis' is limited to an integer indexing the input variable to "
-                                  "plot along the x-axis (e.g., 0, 1, 2, etc.) or to a vector corresponding to 'data'. "
-                                  "Leave blank (i.e., False) to plot indices along the x-axis.", category=UserWarning)
-                    current['xaxis'] = False
-            return current['xaxis']
-
-        # Define local variables:
-        normputs = current['inputs']  # assumes inputs are normalized and formatted correctly
-        data = current['data']
-        draws = current['draws']
-
-        mean, bounds = self.evaluate(normputs, draws=draws, ReturnBounds=1)
-        n, mputs = np.shape(normputs)  # Size of normalized inputs ... calculated in 'evaluate' but not returned
-
-        if current['plot']:  # if user requested a plot
-            current['xaxis'] = check_xaxis(current)  # check if custom xaxis can be plotted, else plot indices
-            if current['xaxis'] is False:  # if default then plot indices
-                plt_x = np.linspace(0, n - 1, n)  # indices
-            elif isinstance(current['xaxis'], int):  # if user-defined but not a vector
-                try:
-                    normputs_np = np.array(normputs)  # in case list
-                    min = self.normalize[current['xaxis']][0]
-                    max = self.normalize[current['xaxis']][1]
-                    plt_x = normputs_np[:, current['xaxis']] * (max - min) + min  # un-normalized vector for x-axis
-                except:
-                    warnings.warn(f"Keyword argument 'xaxis'={current['xaxis']} failed to index 'inputs'. Plotting indices instead.",
-                                  category=UserWarning)
-                    plt_x = np.linspace(0, n - 1, n)  # indices
-            else:
-                plt_x = current['xaxis']  # user provided vector for xaxis
-
-            if current['plot'] == 'sorted':  # if user requested a sorted plot
-                sort_id = np.argsort(np.squeeze(data))
-                plt_mean = mean[sort_id]
-                plt_bounds = bounds[sort_id]
-                plt_data = data[sort_id]
-            else:  # elif current['plot'] is True:
-                plt_mean = mean
-                plt_data = data
-                plt_bounds = bounds
-
-            plt.figure()
-            plt.plot(plt_x, plt_mean, current['PlotTypeFoKL'], linewidth=current['PlotSizeFoKL'],
-                     label=current['LegendLabelFoKL'])
-            if data is not False:
-                plt.plot(plt_x, plt_data, current['PlotTypeData'], markersize=current['PlotSizeData'],
-                         label=current['LegendLabelData'])
-            if current['bounds']:
-                plt.plot(plt_x, plt_bounds[:, 0], current['PlotTypeBounds'], linewidth=current['PlotSizeBounds'],
-                         label=current['LegendLabelBounds'])
-                plt.plot(plt_x, plt_bounds[:, 1], current['PlotTypeBounds'], linewidth=current['PlotSizeBounds'])
-            if current['labels']:
-                if current['xlabel']:
-                    plt.xlabel(current['xlabel'])
-                if current['ylabel']:
-                    plt.ylabel(current['ylabel'])
-                if current['title']:
-                    plt.title(current['title'])
-            if current['legend']:
-                plt.legend()
-
-            plt.show()
-
-        if data is not False:
-            rmse = np.sqrt(np.mean(mean - data) ** 2)
-        else:
-            rmse = []
-
-        return mean, bounds, rmse
-
-    def fit(self, inputs=None, data=None, **kwargs):
-        """
-        For fitting model to known inputs and data (i.e., training of model).
-
-        Inputs:
-            inputs == NxM matrix of independent (or non-linearly dependent) 'x' variables for fitting f(x1, ..., xM)
-            data   == Nx1 vector of dependent variable to create model for predicting the value of f(x1, ..., xM)
-
-        Keyword Inputs (for fit):
-            clean         == boolean to perform automatic cleaning and formatting               == False (default)
-            ConsoleOutput == boolean to print [ind, ev] to console during FoKL model generation == True (default)
-
-        See 'clean' for additional keyword inputs, which may be entered here.
-
-        Return Outputs:
-            'betas' are a draw (after burn-in) from the posterior distribution of coefficients: matrix, with rows
-            corresponding to draws and columns corresponding to terms in the GP.
-
-            'mtx' is the basis function interaction matrix from the
-            best model: matrix, with rows corresponding to terms in the GP (and thus to the
-            columns of 'betas' and columns corresponding to inputs. a given entry in the
-            matrix gives the order of the basis function appearing in a given term in the GP.
-            all basis functions indicated on a given row are multiplied together.
-            a zero indicates no basis function from a given input is present in a given term
-
-            'ev' is a vector of BIC values from all of the models
-            evaluated
-
-        Added Attributes:
-            - Various ... please see description of 'clean()'
-        """
-
-        # Check for unexpected keyword arguments:
-        default_for_fit = {'ConsoleOutput': True}
-        default_for_fit['ConsoleOutput'] = str_to_bool(kwargs.get('ConsoleOutput', self.ConsoleOutput))
-        default_for_fit['clean'] = str_to_bool(kwargs.get('clean', False))
-        default_for_clean = {'bit': 64, 'train': 1}
-        expected = self.hypers + list(default_for_fit.keys()) + list(default_for_clean.keys())
-        kwargs = process_kwargs(expected, kwargs)
-        if default_for_fit['clean'] is False:
-            if any(kwarg in default_for_clean.keys() for kwarg in kwargs.keys()):
-                warnings.warn("Keywords for automatic cleaning were defined but clean=False.")
-            default_for_clean = {}  # not needed for future since 'clean=False'
-
-        # Process keyword arguments and update/define class attributes:
-        kwargs_to_clean = {}
-        for kwarg in kwargs.keys():
-            if kwarg in self.hypers:  # for case of user sweeping through hyperparameters within 'fit' argument
-                if kwarg in ['gimmie', 'way3', 'aic']:
-                    setattr(self, kwarg, str_to_bool(kwargs[kwarg]))
-                else:
-                    setattr(self, kwarg, kwargs[kwarg])
-            elif kwarg in default_for_clean.keys():
-                # if kwarg in ['']:
-                #     kwargs_to_clean.update({kwarg: str_to_bool(kwargs[kwarg])})
-                # else:
-                kwargs_to_clean.update({kwarg: kwargs[kwarg]})
-        self.ConsoleOutput = default_for_fit['ConsoleOutput']
-
-        # Perform automatic cleaning of 'inputs' and 'data' (unless user specified not to), and handle exceptions:
-        error_clean_failed = False
-        if default_for_fit['clean'] is True:
-            try:
-                if inputs is None:  # assume clean already called and len(data) same as train data if data not None
-                    inputs, _ = self.trainset()
-                if data is None:  # assume clean already called and len(inputs) same as train inputs if inputs not None
-                    _, data = self.trainset()
-            except Exception as exception:
-                error_clean_failed = True
-            self.clean(inputs, data, kwargs_from_other=kwargs_to_clean)
-        else:  # user input implies that they already called clean prior to calling fit
-            try:
-                if inputs is None:  # assume clean already called and len(data) same as train data if data not None
-                    inputs, _ = self.trainset()
-                if data is None:  # assume clean already called and len(inputs) same as train inputs if inputs not None
-                    _, data = self.trainset()
-            except Exception as exception:
-                warnings.warn("Keyword 'clean' was set to False but is required prior to or during 'fit'. Assuming "
-                              "'clean' is True.", category=UserWarning)
-                if inputs is None or data is None:
-                    error_clean_failed = True
-                else:
-                    default_for_fit['clean'] = True
-                    self.clean(inputs, data, kwargs_from_other=kwargs_to_clean)
-        if error_clean_failed is True:
-            raise ValueError("'inputs' and/or 'data' were not provided so 'clean' could not be performed.")
-
-        # After cleaning and/or handling exceptions, define cleaned 'inputs' and 'data' as local variables:
-        try:
-            inputs, data = self.trainset()
-        except Exception as exception:
-            warnings.warn("If not calling 'clean' prior to 'fit' or within the argument of 'fit', then this is the "
-                          "likely source of any subsequent errors. To troubleshoot, simply include 'clean=True' within "
-                          "the argument of 'fit'.", category=UserWarning)
-
-        # Define attributes as local variables:
-        phis = self.phis
-        relats_in = self.relats_in
-        a = self.a
-        b = self.b
-        atau = self.atau
-        btau = self.btau
-        tolerance = self.tolerance
-        draws = self.burnin + self.draws  # after fitting, the 'burnin' draws will be discarded from 'betas'
-        gimmie = self.gimmie
-        way3 = self.way3
-        threshav = self.threshav
-        threshstda = self.threshstda
-        threshstdb = self.threshstdb
-        aic = self.aic
-
-        # Update 'b' and/or 'btau' if set to default:
-        if btau is None or b is None:  # then use 'data' to define (in combination with 'a' and/or 'atau')
-            # Calculate variance and mean, both as 64-bit, but for large datasets (i.e., less than 64-bit) be careful
-            # to avoid converting the entire 'data' to 64-bit:
-            if data.dtype != np.float64:  # and sigmasq == math.inf  # then recalculate but as 64-bit
-                sigmasq = 0
-                n = data.shape[0]
-                data_mean = 0
-                for i in range(n):  # element-wise to avoid memory errors when entire 'data' is 64-bit
-                    data_mean += np.array(data[i], dtype=np.float64)
-                data_mean = data_mean / n
-                for i in range(n):  # element-wise to avoid memory errors when entire 'data' is 64-bit
-                    sigmasq += (np.array(data[i], dtype=np.float64) - data_mean) ** 2
-                sigmasq = sigmasq / (n - 1)
-            else:  # same as above but simplified syntax avoiding for loops since 'data.dtype=np.float64'
-                sigmasq = np.var(data)
-                data_mean = np.mean(data)
-            if sigmasq == math.inf:
-                warnings.warn("The dataset is too large such that 'sigmasq=inf' even as 64-bit. Consider training on a "
-                              "smaller percentage of the dataset.", category=UserWarning)
-
-            if b is None:
-                b = sigmasq * (a + 1)
-                self.b = b
-            if btau is None:
-                scale = np.abs(data_mean)
-                btau = (scale / sigmasq) * (atau + 1)
-                self.btau = btau
-
-        def perms(x):
-            """Python equivalent of MATLAB perms."""
-            # from https://stackoverflow.com/questions/38130008/python-equivalent-for-matlabs-perms
-            a = np.vstack(list(itertools.permutations(x)))[::-1]
-            return a
-
-        # Prepare phind and xsm if using cubic splines, else match variable names required for gibbs argument
-        if self.kernel == self.kernels[0]:  # == 'Cubic Splines':
-            _, phind, xsm = inputs_to_phind(self, inputs, phis)
-        elif self.kernel == self.kernels[1]:  # == 'Bernoulli Polynomials':
-            phind = None
-            xsm = inputs
-
-        # [BEGIN] initialization of constants (for use in gibbs to avoid repeat large calculations):
-
-        # initialize tausqd at the mode of its prior: the inverse of the mode of sigma squared, such that the
-        # initial variance for the betas is 1
-        sigsqd0 = b / (1 + a)
-        tausqd0 = btau / (1 + atau)
-
-        dtd = np.transpose(data).dot(data)
-
-        # Check for large datasets, where 'dtd=inf' is common and causes bug 'betas=nan', by only converting one
-        # point to 64-bit at a time since there is likely not enough memory to convert all of 'data' to 64-bit:
-        if dtd[0][0] == math.inf and data.dtype != np.float64:
-
-            # # If converting all of 'data' to 64-bit:
-            # data64 = np.array(data, dtype=np.float64)  # assuming large dataset means using less than 64-bit
-            # dtd = np.dot(data64.T, data64)  # same equation, but now 64-bit
-
-            # Converting one point at a time to limit memory use:
-            dtd = 0
-            for i in range(data.shape[0]):
-                data_i = np.array(data[i], dtype=np.float64)
-                dtd += data_i ** 2  # manually calculated inner dot product
-            dtd = np.array([dtd])  # to align with dimensions of 'np.transpose(data).dot(data)' such that dtd[0][0]
-        if dtd[0][0] == math.inf:
-            warnings.warn("The dataset is too large such that the inner product of the output 'data' vector is "
-                          "Inf. This will likely cause values in 'betas' to be Nan.", category=UserWarning)
-
-        # [END] initialization of constants
-
-        def gibbs(inputs, data, phis, Xin, discmtx, a, b, atau, btau, draws, phind, xsm, sigsqd, tausqd, dtd):
-            """
-            'inputs' is the set of normalized inputs -- both parameters and model
-            inputs -- with columns corresponding to inputs and rows the different
-            experimental designs. (numpy array)
-
-            'data' are the experimental results: column vector, with entries
-            corresponding to rows of 'inputs'
-
-            'phis' are a data structure with the coefficients for the basis
-            functions
-
-            'discmtx' is the interaction matrix for the bss-anova function -- rows
-            are terms in the function and columns are inputs (cols should line up
-            with cols in 'inputs'
-
-            'a' and 'b' are the parameters of the ig distribution for the
-            observation error variance of the data
-
-            'atau' and 'btau' are the parameters of the ig distribution for the 'tau
-            squared' parameter: the variance of the beta priors
-
-            'draws' is the total number of draws
-
-            Additional Constants (to avoid repeat calculations found in later development):
-                - phind
-                - xsm
-                - sigsqd
-                - tausqd
-                - dtd
-            """
-            # building the matrix by calculating the corresponding basis function outputs for each set of inputs
-            minp, ninp = np.shape(inputs)
-            phi_vec = []
-            if np.shape(discmtx) == ():  # part of fix for single input model
-                mmtx = 1
-            else:
-                mmtx, null = np.shape(discmtx)
-
-            if np.size(Xin) == 0:
-                Xin = np.ones((minp, 1))
-                mxin, nxin = np.shape(Xin)
-            else:
-                # X = Xin
-                mxin, nxin = np.shape(Xin)
-            if mmtx - nxin < 0:
-                X = Xin
-            else:
-                X = np.append(Xin, np.zeros((minp, mmtx - nxin)), axis=1)
-
-            for i in range(minp):  # for datapoint in training datapoints
-                if self.ConsoleOutput and data.dtype != np.float64:  # if large dataset, show progress for sanity check
-                    percent = i / (minp - 1)
-                    sys.stdout.write(f"Gibbs: {round(100 * percent, 2):.2f}%")  # show percent of data looped through
-                    sys.stdout.write('\r')  # set cursor at beginning of console output line (such that next iteration
-                        # of Gibbs progress (or [ind, ev] if at end) overwrites current Gibbs progress)
-                    sys.stdout.flush()
-                for j in range(nxin, mmtx + 1):
-                    null, nxin2 = np.shape(X)
-                    if j == nxin2:
-                        X = np.append(X, np.zeros((minp, 1)), axis=1)
-
-                    phi = 1
-
-                    for k in range(ninp):  # for input var in input vars
-
-                        if np.shape(discmtx) == ():
-                            num = discmtx
-                        else:
-                            num = discmtx[j - 1][k]
-
-                        if num != 0:  # enter if loop if num is nonzero
-                            nid = int(num - 1)
-
-                            # Evaluate basis function:
-                            if self.kernel == self.kernels[0]:  # == 'Cubic Splines':
-                                coeffs = [phis[nid][order][phind[i, k]] for order in range(4)]  # coefficients for cubic
-                            elif self.kernel == self.kernels[1]:  # == 'Bernoulli Polynomials':
-                                coeffs = phis[nid]  # coefficients for bernoulli
-                            phi = phi * self.evaluate_basis(coeffs, xsm[i, k])  # multiplies phi(x0)*phi(x1)*etc.
-
-                    X[i][j] = phi
-
-            # # initialize tausqd at the mode of its prior: the inverse of the mode of sigma squared, such that the
-            # # initial variance for the betas is 1
-            # sigsqd = b / (1 + a)
-            # tausqd = btau / (1 + atau)
-
-            XtX = np.transpose(X).dot(X)
-
-            Xty = np.transpose(X).dot(data)
-
-            # See the link:
-            #     - "https://stackoverflow.com/questions/8765310/scipy-linalg-eig-return-complex-eigenvalues-for-
-            #        covariance-matrix"
-            Lamb, Q = eigh(XtX)  # using scipy eigh function to avoid imaginary values due to numerical errors
-            # Lamb, Q = LA.eig(XtX)
-
-            Lamb_inv = np.diag(1 / Lamb)
-
-            betahat = Q.dot(Lamb_inv).dot(np.transpose(Q)).dot(Xty)
-            squerr = LA.norm(data - X.dot(betahat)) ** 2
-
-            n = len(data)
-            astar = a + 1 + n / 2 + (mmtx + 1) / 2
-
-            atau_star = atau + mmtx / 2
-
-            # Gibbs iterations
-
-            betas = np.zeros((draws, mmtx + 1))
-            sigs = np.zeros((draws, 1))
-            taus = np.zeros((draws, 1))
-            lik = np.zeros((draws, 1))
-
-            for k in range(draws):
-
-                Lamb_tausqd = np.diag(Lamb) + (1 / tausqd) * np.identity(mmtx + 1)
-                Lamb_tausqd_inv = np.diag(1 / np.diag(Lamb_tausqd))
-
-                mun = Q.dot(Lamb_tausqd_inv).dot(np.transpose(Q)).dot(Xty)
-                S = Q.dot(np.diag(np.diag(Lamb_tausqd_inv) ** (1 / 2)))
-
-                vec = np.random.normal(loc=0, scale=1, size=(mmtx + 1, 1))  # drawing from normal distribution
-                betas[k][:] = np.transpose(mun + sigsqd ** (1 / 2) * (S).dot(vec))
-
-                vecc = mun - np.reshape(betas[k][:], (len(betas[k][:]), 1))
-
-                bstar = b + 0.5 * (betas[k][:].dot(XtX.dot(np.transpose([betas[k][:]]))) - 2 * betas[k][:].dot(Xty) +
-                                   dtd + betas[k][:].dot(np.transpose([betas[k][:]])) / tausqd)
-                # bstar = b + comp1.dot(comp2) + 0.5 * dtd - comp3;
-
-                # Returning a 'not a number' constant if bstar is negative, which would
-                # cause np.random.gamma to return a ValueError
-                if bstar < 0:
-                    sigsqd = math.nan
-                else:
-                    sigsqd = 1 / np.random.gamma(astar, 1 / bstar)
-
-                sigs[k] = sigsqd
-
-                btau_star = (1/(2*sigsqd)) * (betas[k][:].dot(np.reshape(betas[k][:], (len(betas[k][:]), 1)))) + btau
-
-                tausqd = 1 / np.random.gamma(atau_star, 1 / btau_star)
-                taus[k] = tausqd
-
-            # Calculate the evidence
-            siglik = np.var(data - np.matmul(X, betahat))
-
-            lik = -(n / 2) * np.log(siglik) - (n - 1) / 2
-            ev = (mmtx + 1) * np.log(n) - 2 * np.max(lik)
-
-            X = X[:, 0:mmtx + 1]
-
-            return betas, sigs, taus, betahat, X, ev
-
-        # 'n' is the number of datapoints whereas 'm' is the number of inputs
-        n, m = np.shape(inputs)
-        mrel = n
-        damtx = np.array([])
-        evs = np.array([])
-
-        # Conversion of Lines 79-100 of emulator_Xin.m
-        if np.logical_not(all([isinstance(index, int) for index in relats_in])):  # checks if relats is an array
-            if np.any(relats_in):
-                relats = np.zeros((sum(np.logical_not(relats_in)), m))
-                ind = 1
-                for i in range(0, m):
-                    if np.logical_not(relats_in[i]):
-                        relats[ind][i] = 1
-                        ind = ind + 1
-                ind_in = m + 1
-                for i in range(0, m - 1):
-                    for j in range(i + 1, m):
-                        if np.logical_not(relats_in[ind_in]):
-                            relats[ind][i] = 1
-                            relats[ind][j] = 1
-                            ind = ind + 1
-                    ind_in = ind_in + 1
-            mrel = sum(np.logical_not(relats_in)).all()
-        else:
-            mrel = sum(np.logical_not(relats_in))
-        # End conversion
-
-        # 'ind' is an integer which controls the development of new terms
-        ind = 1
-        greater = 0
-        finished = 0
-        X = []
-        killset = []
-        killtest = []
-        if m == 1:
-            sett = 1
-        elif way3:
-            sett = 3
-        else:
-            sett = 2
-
-        while True:
-            # first we have to come up with all combinations of 'm' integers that
-            # sums up to ind
-            indvec = np.zeros((m))
-            summ = ind
-
-            while summ:
-                for j in range(0,sett):
-                    indvec[j] = indvec[j] + 1
-                    summ = summ - 1
-                    if summ == 0:
-                        break
-
-            while True:
-                vecs = np.unique(perms(indvec),axis=0)
-                if ind > 1:
-                    mvec, nvec = np.shape(vecs)
-                else:
-                    mvec = np.shape(vecs)[0]
-                    nvec = 1
-                killvecs = []
-                if mrel != 0:
-                    for j in range(1, mvec):
-                        testvec = np.divide(vecs[j, :], vecs[j, :])
-                        testvec[np.isnan(testvec)] = 0
-                        for k in range(1, mrel):
-                            if sum(testvec == relats[k, :]) == m:
-                                killvecs.append(j)
-                                break
-                    nuvecs = np.zeros(mvec - np.size(killvecs), m)
-                    vecind = 1
-                    for j in range(1, mvec):
-                        if not (j == killvecs):
-                            nuvecs[vecind, :] = vecs[j, :]
-                            vecind = vecind + 1
-
-                    vecs = nuvecs
-                if ind > 1:
-                    vm, vn = np.shape(vecs)
-                else:
-                    vm = np.shape(vecs)[0]
-                    vn = 1
-                if np.size(damtx) == 0:
-                    damtx = vecs
-                else:
-                    damtx = np.append(damtx, vecs, axis=0)
-                [dam, null] = np.shape(damtx)
-
-                [beters, null, null, null, xers, ev] = gibbs(inputs, data, phis, X, damtx, a, b, atau, btau, draws,
-                                                             phind, xsm, sigsqd0, tausqd0, dtd)
-
-                if aic:
-                    ev = ev + (2 - np.log(n)) * (dam + 1)
-
-                betavs = np.abs(np.mean(beters[int(np.ceil((draws / 2)+1)):draws, (dam - vm + 1):dam+1], axis=0))
-                betavs2 = np.divide(np.std(np.array(beters[int(np.ceil(draws/2)+1):draws, dam-vm+1:dam+1]), axis=0),
-                    np.abs(np.mean(beters[int(np.ceil(draws / 2)):draws, dam-vm+1:dam+2], axis=0)))
-                    # betavs2 error in std deviation formatting
-                betavs3 = np.array(range(dam-vm+2, dam+2))
-                betavs = np.transpose(np.array([betavs,betavs2, betavs3]))
-                if np.shape(betavs)[1] > 0:
-                    sortInds = np.argsort(betavs[:, 0])
-                    betavs = betavs[sortInds]
-
-                killset = []
-                evmin = ev
-
-                for i in range(0, vm):
-                    if betavs[i, 1] > threshstdb or betavs[i, 1] > threshstda and betavs[i, 0] < threshav * \
-                            np.mean(np.abs(np.mean(beters[int(np.ceil(draws/2)):draws, 0]))):  # index to 'beters'
-
-                        killtest = np.append(killset, (betavs[i, 2] - 1))
-                        if killtest.size > 1:
-                            killtest[::-1].sort()  # max to min so damtx_test rows get deleted in order of end to start
-                        damtx_test = damtx
-                        for k in range(0, np.size(killtest)):
-                            damtx_test = np.delete(damtx_test, int(np.array(killtest[k])-1), 0)
-                        damtest, null = np.shape(damtx_test)
-
-                        [betertest, null, null, null, Xtest, evtest] = gibbs(inputs, data, phis, X, damtx_test, a, b,
-                                                                             atau, btau, draws, phind, xsm, sigsqd0,
-                                                                             tausqd0, dtd)
-                        if aic:
-                            evtest = evtest + (2 - np.log(n))*(damtest+1)
-                        if evtest < evmin:
-                            killset = killtest
-                            evmin = evtest
-                            xers = Xtest
-                            beters = betertest
-                for k in range(0, np.size(killset)):
-                    damtx = np.delete(damtx, int(np.array(killset[k]) - 1), 0)
-
-                ev = evmin
-                X = xers
-
-                if self.ConsoleOutput:
-                    if data.dtype != np.float64:  # if large dataset, then 'Gibbs: 100.00%' printed from inside gibbs
-                        sys.stdout.write('\r')  # place cursor at start of line to erase 'Gibbs: 100.00%'
-                    print([ind, ev])
-                if np.size(evs) > 0:
-                    if ev < np.min(evs):
-
-                        betas = beters
-                        mtx = damtx
-                        greater = 1
-                        evs = np.append(evs, ev)
-
-                    elif greater < tolerance:
-                        greater = greater + 1
-                        evs = np.append(evs, ev)
-                    else:
-                        finished = 1
-                        evs = np.append(evs, ev)
-
-                        break
-                else:
-                    greater = greater + 1
-                    betas = beters
-                    mtx = damtx
-                    evs = np.append(evs, ev)
-                if m == 1:
-                    break
-                elif way3:
-                    if indvec[1] > indvec[2]:
-                        indvec[0] = indvec[0] + 1
-                        indvec[1] = indvec[1] - 1
-                    elif indvec[2]:
-                        indvec[1] = indvec[1] + 1
-                        indvec[2] = indvec[2] - 1
-                        if indvec[1] > indvec[0]:
-                            indvec[0] = indvec[0] + 1
-                            indvec[1] = indvec[1] - 1
-                    else:
-                        break
-                elif indvec[1]:
-                    indvec[0] = indvec[0] + 1
-                    indvec[1] = indvec[1] - 1
-                else:
-                    break
-
-            if finished != 0:
-                break
-
-            ind = ind + 1
-
-            if ind > len(phis):
-                break
-
-        # Implementation of 'gimme' feature
-        if gimmie:
-            betas = beters
-            mtx = damtx
-
-        self.betas = betas[-self.draws::, :]  # discard 'burnin' draws by only keeping last 'draws' draws
-        self.mtx = mtx
-        self.evs = evs
-
-        return betas[-self.draws::, :], mtx, evs  # discard 'burnin'
-
-    def clear(self, keep=None, clear=None, all=False):
-        """
-        Delete all attributes from the FoKL class except for hyperparameters and settings by default, but user may
-        specify otherwise. If an attribute is listed in both 'clear' and 'keep', then the attribute is cleared.
-
-        Optional Inputs:
-            keep (list of strings)  == additional attributes to keep, e.g., ['mtx']
-            clear (list of strings) == hyperparameters to delete, e.g., ['kernel', 'phis']
-            all (boolean)           == if True then all attributes (including hyperparameters) get deleted regardless
-
-        Tip: To remove all attributes, simply call 'self.clear(all=1)'.
-        """
-
-        if all is not False:  # if not default
-            all = str_to_bool(all)  # convert to boolean if all='on', etc.
-
-        if all is False:
-            attrs_to_keep = self.keep  # default
-            if isinstance(keep, list) or isinstance(keep, str):  # str in case single entry (e.g., keep='mtx')
-                attrs_to_keep += keep  # add user-specified attributes to list of ones to keep
-                attrs_to_keep = list(np.unique(attrs_to_keep))  # remove duplicates
-            if isinstance(clear, list) or isinstance(clear, str):
-                for attr in clear:
-                    attrs_to_keep.remove(attr)  # delete attribute from list of ones to keep
-        else:  # if all=True
-            attrs_to_keep = []  # empty list so that all attributes get deleted
-
-        attrs = list(vars(self).keys())  # list of all currently defined attributes
-        for attr in attrs:
-            if attr not in attrs_to_keep:
-                delattr(self, attr)  # delete attribute from FoKL class if not keeping
-
-        return
-
-<<<<<<< HEAD
-    def to_pyomo(self, m=None, y=None, x=None, **kwargs):
-        """
-        Automatically convert a pre-trained FoKL model to constraints for a symbolic Pyomo model.
-=======
-    def to_pyomo(self, draws, m=None, y=None, x=None, ReturnObjective=False, TruncateBasis=None):
-        """
-        Automatically convert a pre-trained FoKL model to constraints for a symbolic Pyomo model.
-
-        Input:
-            - draws == number of scenarios to include as Pyomo constraints
->>>>>>> 86c41505
-
-        Optional Inputs:
-            - m               == Pyomo model (if already defined)
-            - y               == FoKL output to include in Pyomo model (if known)
-            - x               == FoKL input variables to include in Pyomo model (if known), e.g., x=[0.7, None, 0.4]
-<<<<<<< HEAD
-
-        Keywords:
-            - draws == number of scenarios to include as Pyomo constraints == model.draws (default)
-=======
->>>>>>> 86c41505
-
-        Output:
-            - m == Pyomo model with FoKL model included
-                - m.y    == evaluated output corresponding to FoKL model
-                - m.x[j] == input variable corresponding to FoKL model
-
-        Note:
-<<<<<<< HEAD
-            - Only convert FoKL models defined with the 'Bernoulli Polynomials' kernel; otherwise, with 'Cubic
-            Splines', the solution time is extremely impractical even for the simplest of models.
-        """
-        # Process kwargs:
-        default = {'draws': self.draws}
-        current = process_kwargs(default, kwargs)
-
-        # Convert FoKL to Pyomo:
-
-        t = np.array(self.mtx - 1, dtype=int)  # indices of polynomial (where 0 is B1 and -1 means none)
-        lt = t.shape[0] + 1  # length of terms (including beta0)
-        lv = t.shape[1]  # length of input variables
-
-        ni_ids = []  # orders of basis functions used (where 0 is B1), per term
-        basis_n = []  # for future use when indexing 'm.fokl_basis'
-        for j in range(lv):  # for input variable in input variables
-            ni_ids.append(np.sort(np.unique(t[:, j][t[:, j] != -1])).tolist())
-            basis_n += ni_ids[j]
-        n_ids = np.sort(np.unique(basis_n))
-
-        if self.kernel != self.kernels[1]:
-            raise ValueError("The method for the 'Cubic Splines' kernel has not yet been ported from development, nor "
-                             "is expected to be as the resulting symbolic expressions are too infeasible to solve. Use "
-                             "the 'to_pyomo' method with a FoKL model trained on the 'Bernoulli Polynomials' kernel.")
-=======
-            - It is highly recommended to use a FoKL model trained on the 'Bernoulli Polynomials' kernel. Otherwise, with
-            'Cubic Splines', the solution time is extremely impractical even for the simplest of models.
-        """
-        t = np.array(self.mtx - 1, dtype=int)  # indices of polynomial (where 0 is B1 and -1 means none)
-        lt = t.shape[0] + 1  # length of terms (including beta0)
-        lv = t.shape[1]  # length of input variables
-
-        ni_ids = []  # orders of basis functions used (where 0 is B1), per term
-        basis_n = []  # for future use when indexing 'm.fokl_basis'
-        for j in range(lv):  # for input variable in input variables
-            ni_ids.append(np.sort(np.unique(t[:, j][t[:, j] != -1])).tolist())
-            basis_n += ni_ids[j]
-        n_ids = np.sort(np.unique(basis_n))
-
-        if self.kernel != self.kernels[1]:
-            raise ValueError("The method for the 'Cubic Splines' kernel has not yet been ported from development, nor "
-                             "is expected to be as the resulting symbolic expressions are too infeasible to solve. Use "
-                             "the 'to_pyomo' method with a FoKL model trained on the 'Bernoulli Polynomials' kernel.")
-
-        if m is None:
-            m = pyo.ConcreteModel()
-
-        m.fokl_scenarios = pyo.Set(initialize=range(draws))  # index for scenario (i.e., FoKL draw)
-        m.fokl_y = pyo.Var(m.fokl_scenarios, within=pyo.Reals)  # FoKL output
-
-        m.fokl_j = pyo.Set(initialize=range(lv))  # index for FoKL input variable
-        m.fokl_x = pyo.Var(m.fokl_j, within=pyo.Reals, bounds=[0, 1], initialize=0.0)  # FoKL input variables
-
-        basis_nj = []
-        for j in m.fokl_j:
-            for n in ni_ids[j]:  # for order of basis function in unique orders, per current input variable 'm.x[j]'
-                basis_nj.append([n, j])
-
-        def symbolic_basis(m):
-            """Basis functions as symbolic. See 'evaluate_basis' for source of equation."""
-            for [n, j] in basis_nj:
-                m.fokl_basis[n, j] = self.phis[n][0] + sum(self.phis[n][k] * (m.fokl_x[j] ** k)
-                                                           for k in range(1, len(self.phis[n])))
-            return
-
-        m.fokl_basis = pyo.Expression(basis_nj)  # create indices ONLY for used basis functions
-        symbolic_basis(m)  # may be better to write as rule, but 'pyo.Expression(basis_nj, rule=basis)' failed
-
-        m.fokl_k = pyo.Set(initialize=range(lt))  # index for FoKL term (where 0 is beta0)
-        m.fokl_b = pyo.Var(m.fokl_scenarios, m.fokl_k)  # FoKL coefficients (i.e., betas)
-        for i in m.fokl_scenarios:  # for scenario (i.e., draw) in scenarios (i.e., draws)
-            for k in m.fokl_k:  # for term in terms
-                m.fokl_b[i, k].fix(self.betas[-(i + 1), k])  # define values of betas, with y[0] as last FoKL draws
-
-        def symbolic_fokl(m):
-            """FoKL models (i.e., scenarios) as symbolic, assuming 'Bernoulli Polynomials."""
-            for i in m.fokl_scenarios:  # for scenario (i.e., draw) in scenarios (i.e., draws)
-                m.fokl_expr[i] = m.fokl_b[i, 0]  # initialize with beta0
-                for k in range(1, lt):  # for term in non-zeros terms (i.e., exclude beta0)
-                    tk = t[k - 1, :]  # interaction matrix of current term
-                    tk_mask = tk != -1  # ignore if -1 (recall -1 basis function means none)
-                    if any(tk_mask):  # should always be true because FoKL 'fit' removes rows from 'mtx' without basis
-                        term_k = m.fokl_b[i, k]
-                        for j in m.fokl_j:  # for input variable in input variables
-                            if tk_mask[j]:  # for variable in term
-                                term_k *= m.fokl_basis[tk[j], j]  # multiply basis function(s) with beta to form term
-                    else:
-                        term_k = 0
-                    m.fokl_expr[i] += term_k  # add term to expression
-            return
->>>>>>> 86c41505
-
-        m.fokl_expr = pyo.Expression(m.fokl_scenarios)  # FoKL models (i.e., scenarios, draws)
-        symbolic_fokl(m)  # may be better to write as rule
-
-<<<<<<< HEAD
-        m.fokl_scenarios = pyo.Set(initialize=range(current['draws']))  # index for scenario (i.e., FoKL draw)
-        m.fokl_y = pyo.Var(m.fokl_scenarios, within=pyo.Reals)  # FoKL output
-
-        m.fokl_j = pyo.Set(initialize=range(lv))  # index for FoKL input variable
-        m.fokl_x = pyo.Var(m.fokl_j, within=pyo.Reals, bounds=[0, 1], initialize=0.0)  # FoKL input variables
-
-        basis_nj = []
-        for j in m.fokl_j:
-            for n in ni_ids[j]:  # for order of basis function in unique orders, per current input variable 'm.x[j]'
-                basis_nj.append([n, j])
-
-        def symbolic_basis(m):
-            """Basis functions as symbolic. See 'evaluate_basis' for source of equation."""
-            for [n, j] in basis_nj:
-                m.fokl_basis[n, j] = self.phis[n][0] + sum(self.phis[n][k] * (m.fokl_x[j] ** k)
-                                                           for k in range(1, len(self.phis[n])))
-            return
-
-        m.fokl_basis = pyo.Expression(basis_nj)  # create indices ONLY for used basis functions
-        symbolic_basis(m)  # may be better to write as rule, but 'pyo.Expression(basis_nj, rule=basis)' failed
-
-        m.fokl_k = pyo.Set(initialize=range(lt))  # index for FoKL term (where 0 is beta0)
-        m.fokl_b = pyo.Var(m.fokl_scenarios, m.fokl_k)  # FoKL coefficients (i.e., betas)
-        for i in m.fokl_scenarios:  # for scenario (i.e., draw) in scenarios (i.e., draws)
-            for k in m.fokl_k:  # for term in terms
-                m.fokl_b[i, k].fix(self.betas[-(i + 1), k])  # define values of betas, with y[0] as last FoKL draws
-
-        def symbolic_fokl(m):
-            """FoKL models (i.e., scenarios) as symbolic, assuming 'Bernoulli Polynomials."""
-            for i in m.fokl_scenarios:  # for scenario (i.e., draw) in scenarios (i.e., draws)
-                m.fokl_expr[i] = m.fokl_b[i, 0]  # initialize with beta0
-                for k in range(1, lt):  # for term in non-zeros terms (i.e., exclude beta0)
-                    tk = t[k - 1, :]  # interaction matrix of current term
-                    tk_mask = tk != -1  # ignore if -1 (recall -1 basis function means none)
-                    if any(tk_mask):  # should always be true because FoKL 'fit' removes rows from 'mtx' without basis
-                        term_k = m.fokl_b[i, k]
-                        for j in m.fokl_j:  # for input variable in input variables
-                            if tk_mask[j]:  # for variable in term
-                                term_k *= m.fokl_basis[tk[j], j]  # multiply basis function(s) with beta to form term
-                    else:
-                        term_k = 0
-                    m.fokl_expr[i] += term_k  # add term to expression
-            return
-
-        m.fokl_expr = pyo.Expression(m.fokl_scenarios)  # FoKL models (i.e., scenarios, draws)
-        symbolic_fokl(m)  # may be better to write as rule
-
-=======
->>>>>>> 86c41505
-        def symbolic_scenario(m):
-            """Define each scenario, meaning a different draw of 'betas' for y=f(x), as a constraint."""
-            for i in m.fokl_scenarios:
-                m.fokl_constr[i] = m.fokl_y[i] == m.fokl_expr[i]
-            return
-
-        m.fokl_constr = pyo.Constraint(m.fokl_scenarios)  # set of constraints, one per scenario
-        symbolic_scenario(m)  # may be better to write as rule
-
-        if y is not None:
-            for i in m.fokl_scenarios:
-                m.fokl_y[i].fix(y)
-        for j in m.fokl_j:
-            if x is not None:
-                if x[j] is not None:
-                    m.fokl_x[j].fix(x[j])
-
-        return m
-
-    def save(self, filename=None, directory=None):
-        """
-        Save a FoKL class as a file. By default, the 'filename' is 'model_yyyymmddhhmmss.fokl' and is saved to the
-        directory of the Python script calling this method. Use 'directory' to change the directory saved to, or simply
-        embed the directory manually within 'filename'.
-
-        Returned is the 'filepath'. Enter this as the argument of 'load' to later reload the model. Explicitly, that is
-        'FoKLRoutines.load(filepath)' or 'FoKLRoutines.load(filename, directory)'.
-
-        Note the directory must exist prior to calling this method.
-        """
-        if filename is None:
-            t = time.gmtime()
-
-            def two_digits(a):
-                if a < 10:
-                    a = "0" + str(a)
-                else:
-                    a = str(a)
-                return a
-            ymd = [str(t[0])]
-            for i in range(1, 6):
-                ymd.append(two_digits(t[i]))
-            t_str = ymd[0] + ymd[1] + ymd[2] + ymd[3] + ymd[4] + ymd[5]
-            filename = "model_" + t_str + ".fokl"
-        elif filename[-5::] != ".fokl":
-            filename = filename + ".fokl"
-
-        if directory is not None:
-            filepath = os.path.join(directory, filename)
-        else:
-            filepath = filename
-
-        file = open(filepath, "wb")
-        pickle.dump(self, file)
-        file.close()
-
-        time.sleep(1)  # so that next saved model is guaranteed a different filename
-
-        return filepath
-
+from FoKL import getKernels
+import pandas as pd
+import warnings
+import itertools
+import math
+import numpy as np
+from numpy import linalg as LA
+from scipy.linalg import eigh
+import matplotlib.pyplot as plt
+import time
+import os
+import pickle
+import pyomo.environ as pyo
+import sys
+
+
+def load(filename, directory=None):
+    """
+    Load a FoKL class from a file.
+
+    By default, 'directory' is the current working directory that contains the script calling this method. An absolute
+    or relative directory may be defined if the model to load is located elsewhere.
+
+    For simplicity, enter the returned output from 'self.save()' as the argument here, i.e., for 'filename'. Do this
+    while leaving 'directory' blank since 'filename' can simply include the directory itself.
+    """
+    if filename[-5::] != ".fokl":
+        filename = filename + ".fokl"
+
+    if directory is not None:
+        filepath = os.path.join(directory, filename)
+    else:
+        filepath = filename
+
+    file = open(filepath, "rb")
+    model = pickle.load(file)
+    file.close()
+
+    return model
+
+
+def str_to_bool(s):
+    """Convert potential string (e.g., 'on'/'off') to boolean True/False. Intended to handle exceptions for keywords."""
+    if isinstance(s, str):
+        if s in ['yes', 'y', 'on', 'all', 'true', 'both']:
+            s = True
+        elif s in ['no', 'n', 'off', 'none', 'n/a', 'false']:
+            s = False
+        else:
+            warnings.warn(f"Could not understand string '{s}' as a boolean.", category=UserWarning)
+    elif s is None or not s:  # 'not s' for s == []
+        s = False
+    else:
+        try:
+            if s != 0:
+                s = True
+            else:
+                s = False
+        except:
+            warnings.warn(f"Could not convert non-string to a boolean.", category=UserWarning)
+    return s
+
+
+def process_kwargs(default, user):
+    """Update default values with user-defined keyword arguments (kwargs), or simply check all kwargs are expected."""
+    if isinstance(default, dict):
+        expected = default.keys()
+        if isinstance(user, dict):
+            for kw in user.keys():
+                if kw not in expected:
+                    raise ValueError(f"Unexpected keyword argument: '{kw}'")
+                else:
+                    default[kw] = user[kw]
+        else:
+            raise ValueError("Input 'user' must be a dictionary formed by kwargs.")
+        return default
+    elif isinstance(default, list):  # then simply check for unexpected kwargs
+        for kw in user.keys():
+            if kw not in default:
+                raise ValueError(f"Unexpected keyword argument: '{kw}'")
+        return user
+    else:
+        raise ValueError("Input 'default' must be a dictionary or list.")
+
+
+def set_attributes(self, attrs):
+    """Set items stored in Python dictionary 'attrs' as attributes of class."""
+    if isinstance(attrs, dict):
+        for key, value in attrs.items():
+            setattr(self, key, value)
+    else:
+        warnings.warn("Input must be a Python dictionary.")
+    return
+
+
+def inputs_to_phind(self, inputs, phis, DefineAttributes=False, kernel=None):
+    """
+    Twice normalize the inputs to index the spline coefficients.
+
+    Inputs:
+        - inputs == normalized inputs as numpy array (i.e., self.inputs)
+        - phis   == spline coefficients
+    Optional Input:
+        - DefineAttributes == boolean for updating class attributes with phind and xsm == False (default)
+
+    Output (and appended class attributes):
+        - phind        == index to spline coefficients
+        - xsm          ==
+        - inputs_2norm == twice normalized inputs
+    """
+    if kernel is None:
+        kernel = self.kernel
+
+    if kernel == self.kernels[0]:  # == 'Cubic Splines':
+        l_phis = len(phis[0][0])  # = 499, length of cubic splines in basis functions
+    elif kernel == self.kernels[1]:  # == 'Bernoulli Polynomials':
+        warnings.warn("Twice normalization of inputs is not required for the 'Bernoulli Polynomials' kernel",
+                      category=UserWarning)
+        return inputs, [], []
+
+    phind = np.array(np.ceil(inputs * l_phis), dtype=int)  # 0-1 normalization to 0-499 normalization
+
+    if phind.ndim == 1:  # if phind.shape == (number,) != (number,1), then add new axis to match indexing format
+        phind = phind[:, np.newaxis]
+
+    set = (phind == 0)  # set = 1 if phind = 0, otherwise set = 0
+    phind = phind + set  # makes sense assuming L_phis > M
+
+    r = 1 / l_phis  # interval of when basis function changes (i.e., when next cubic function defines spline)
+    xmin = (phind - 1) * r
+    X = (inputs - xmin) / r  # twice normalized inputs (0-1 first then to size of phis second)
+
+    phind = phind - 1
+    xsm = l_phis * inputs - phind
+
+    if DefineAttributes:
+        self.inputs_2norm = X  # twice normalized inputs
+        self.phind = phind  # adjust MATLAB indexing to Python indexing after twice normalization
+        self.xsm = xsm
+
+    return X, phind, xsm
+
+
+class FoKL:
+    def __init__(self, **kwargs):
+        """
+        Initialization Inputs (i.e., hyperparameters and their descriptions):
+
+            - 'kernel' is a string defining the kernel to use for building the model, which defines 'phis', a data
+            structure with coefficients for the basis functions.
+                - If set to 'Cubic Splines', then 'phis' defines 500 splines (i.e., basis functions) of 499 piecewise
+                cubic polynomials each. (from 'splineCoefficient500_highPrecision_smoothed.txt').
+                    - y = sum(phis[spline_index][k][piecewise_index] * (x ** k) for k in range(4))
+                - If set to 'Bernoulli Polynomials', then 'phis' defines the first 258 non-zero Bernoulli polynomials 
+                (i.e., basis functions). (from 'bernoulliNumbers258.txt').
+                    - y = sum(phis[polynomial_index][k] * (x ** k) for k in range(len(phis[polynomial_index])))
+
+            - 'phis' gets defined automatically by 'kernel', but if testing other coefficients with the same format
+            implied by 'kernel' then 'phis' may be user-defined.
+
+            - 'relats_in' is a boolean matrix indicating which terms should be excluded from the model building. For
+            instance, if a certain main effect should be excluded 'relats_in' will include a row with a 1 in the column
+            for that input and zeros elsewhere. If a certain two-way interaction should be excluded there should be a
+            row with ones in those columns and zeros elsewhere. To exclude no terms, leave blank. For an example of
+            excluding the first input main effect and its interaction with the third input for a case with three total
+            inputs, 'relats_in = [[1, 0, 0], [1, 0, 1]]'.
+
+            - 'a' and 'b' are the shape and scale parameters of the ig distribution for the observation error variance
+            of the data. The observation error model is white noise. Choose the mode of the ig distribution to match the
+            noise in the output dataset and the mean to broaden it some.
+
+            - 'atau' and 'btau' are the parameters of the ig distribution for the 'tau squared' parameter: the variance
+            of the beta priors is iid normal mean zero with variance equal to sigma squared times tau squared. Tau
+            squared must be scaled in the prior such that the product of tau squared and sigma squared scales with the
+            output dataset.
+
+            - 'tolerance' controls how hard the function builder tries to find a better model once adding terms starts
+            to show diminishing returns. A good default is 3, but large datasets could benefit from higher values.
+
+            - 'burnin' is the total number of draws from the posterior for each tested model before the 'draws' draws.
+
+            - 'draws' is the total number of draws from the posterior for each tested model after the 'burnin' draws.
+            There draws are what appear in 'betas' after calling 'fit', and the 'burnin' draws are discarded.
+
+            - 'gimmie' is a boolean causing the routine to return the most complex model tried instead of the model with
+            the optimum bic.
+
+            - 'way3' is a boolean specifying the calculation of three-way interactions.
+
+            - 'threshav' and 'threshstda' form a threshold for the elimination of terms.
+                - 'threshav' is a threshold for proposing terms for elimination based on their mean values, where larger
+                thresholds lead to more elimination.
+                - 'threshstda' is a threshold standard deviation expressed as a fraction relative to the mean.
+                - terms with coefficients that are lower than 'threshav' and higher than 'threshstda' will be proposed
+                for elimination but only executed based on relative BIC values.
+
+            - 'threshstdb' is a threshold standard deviation that is independent of the mean value of the coefficient.
+            All terms with a standard deviation (relative to mean) exceeding this will be proposed for elimination.
+
+            - 'aic' is a boolean specifying the use of the aikaike information criterion.
+
+        Default Values for Hyperparameters:
+            - kernel     = 'Cubic Splines'
+            - phis       = f(kernel)
+            - relats_in  = []
+            - a          = 4
+            - b          = f(a, data)
+            - atau       = 4
+            - btau       = f(atau, data)
+            - tolerance  = 3
+            - burnin     = 1000
+            - draws      = 1000
+            - gimmie     = False
+            - way3       = False
+            - threshav   = 0.05
+            - threshstda = 0.5
+            - threshstdb = 2
+            - aic        = False
+
+        Other Optional Inputs:
+            - UserWarnings  == boolean to print user-warnings to the command terminal          == True (default)
+            - ConsoleOutput == boolean to print [ind, ev] during 'fit' to the command terminal == True (default)
+        """
+
+        # Store list of hyperparameters for easy reference later, if sweeping through values in functions such as fit:
+        self.hypers = ['kernel', 'phis', 'relats_in', 'a', 'b', 'atau', 'btau', 'tolerance', 'burnin', 'draws',
+                       'gimmie', 'way3', 'threshav', 'threshstda', 'threshstdb', 'aic']
+
+        # Store list of settings for easy reference later (namely, in 'clear'):
+        self.settings = ['UserWarnings', 'ConsoleOutput']
+
+        # Store supported kernels for later logical checks against 'kernel':
+        self.kernels = ['Cubic Splines', 'Bernoulli Polynomials']
+
+        # List of attributes to keep in event of clearing model (i.e., 'self.clear'):
+        self.keep = ['keep', 'hypers', 'settings', 'kernels'] + self.hypers + self.settings + self.kernels
+
+        # Process user's keyword arguments:
+        default = {
+                   # Hyperparameters:
+                   'kernel': 'Cubic Splines', 'phis': None, 'relats_in': [], 'a': 4, 'b': None, 'atau': 4,
+                   'btau': None, 'tolerance': 3, 'burnin': 1000, 'draws': 1000, 'gimmie': False, 'way3': False,
+                   'threshav': 0.05, 'threshstda': 0.5, 'threshstdb': 2, 'aic': False,
+
+                   # Other:
+                   'UserWarnings': True, 'ConsoleOutput': True
+                   }
+        current = process_kwargs(default, kwargs)  # = default, but updated by any user kwargs
+        for boolean in ['gimmie', 'way3', 'aic', 'UserWarnings', 'ConsoleOutput']:
+            if not (current[boolean] is False or current[boolean] is True):
+                current[boolean] = str_to_bool(current[boolean])
+
+        # Load spline coefficients:
+        phis = current['phis']  # in case advanced user is testing other splines
+        if isinstance(current['kernel'], int):  # then assume integer indexing 'self.kernels'
+            current['kernel'] = self.kernels[current['kernel']]  # update integer to string
+        if current['phis'] is None:  # if default
+            if current['kernel'] == self.kernels[0]:  # == 'Cubic Splines':
+                current['phis'] = getKernels.sp500()
+            elif current['kernel'] == self.kernels[1]:  # == 'Bernoulli Polynomials':
+                current['phis'] = getKernels.bernoulli()
+            elif isinstance(current['kernel'], str):  # confirm string before printing to console
+                raise ValueError(f"The user-provided kernel '{current['phis']}' is not supported.")
+            else:
+                raise ValueError(f"The user-provided kernel is not supported.")
+
+        # Turn on/off FoKL warnings:
+        if current['UserWarnings']:
+            warnings.filterwarnings("default", category=UserWarning)
+        else:
+            warnings.filterwarnings("ignore", category=UserWarning)
+
+        # Store values as class attributes:
+        for key, value in current.items():
+            setattr(self, key, value)
+
+    def clean(self, inputs, data=None, kwargs_from_other=None, **kwargs):
+        """
+        For cleaning and formatting inputs prior to training a FoKL model. Note that data is not required but should be
+        entered if available; otherwise, leave blank.
+
+        Inputs:
+            inputs == [n x m] input matrix of n observations by m features (i.e., 'x' variables in model)
+            data   == [n x 1] output vector of n observations (i.e., 'y' variable in model)
+
+        Keyword Inputs:
+            bit               == floating point bits to represent dataset as               == 64 (default)
+            train             == percentage (0-1) of n datapoints to use for training      == 1 (default)
+            AutoTranspose     == boolean to transpose dataset so that instances > features == True (default)
+            kwargs_from_other == [NOT FOR USER] used internally by fit or evaluate function
+
+        Added Attributes:
+            - self.inputs    == 'inputs' as [n x m] numpy array where each column is normalized on [0, 1] scale
+            - self.data      == 'data' as [n x 1] numpy array
+            - self.normalize == [[min, max], ... [min, max]] factors used to normalize 'inputs' to 'self.inputs'
+            - self.trainlog  == indices of 'self.inputs' to use as training set
+        """
+
+        # Allowable datatypes (https://numpy.org/doc/stable/reference/arrays.scalars.html#arrays-scalars-built-in):
+        bits = {16: np.float16, 32: np.float32, 64: np.float64}
+
+        # Process keywords:
+        if kwargs_from_other is not None:  # then clean is being called from fit or evaluate function
+            kwargs = kwargs | kwargs_from_other  # merge dictionaries (kwargs={} is expected but just in case)
+        default = {'bit': 64, 'train': 1, 'AutoTranspose': True}
+        current = process_kwargs(default, kwargs)
+        if current['bit'] not in bits.keys():
+            warnings.warn(f"Keyword 'bit={current['bit']}' limited to values of 16, 32, or 64. Assuming default value "
+                          f"of 64.", category=UserWarning)
+            current['bit'] = 64
+        current['AutoTranspose'] = str_to_bool(current['AutoTranspose'])
+
+        # Define local variables from keywords:
+        datatype = bits[current['bit']]
+        train = current['train']  # percentage of datapoints to use as training data
+
+        # Convert 'inputs' and 'datas' to numpy if pandas:
+        if any(isinstance(inputs, type) for type in (pd.DataFrame, pd.Series)):
+            inputs = inputs.to_numpy()
+            warnings.warn("'inputs' was auto-converted to numpy. Convert manually for assured accuracy.",
+                          category=UserWarning)
+        if data is not None:
+            if any(isinstance(data, type) for type in (pd.DataFrame, pd.Series)):
+                data = data.to_numpy()
+                warnings.warn("'data' was auto-converted to numpy. Convert manually for assured accuracy.",
+                              category=UserWarning)
+
+        # Format 'inputs' as [n x m] numpy array:
+        inputs = np.array(inputs) # attempts to handle lists or any other format (i.e., not pandas)
+        inputs = np.squeeze(inputs) # removes axes with 1D for cases like (N x 1 x M) --> (N x M)
+        if inputs.dtype != datatype:
+            inputs = np.array(inputs, dtype=datatype)
+            warnings.warn(f"'inputs' was converted to float{current['bit']}. May require user-confirmation that "
+                          f"values did not get corrupted.", category=UserWarning)
+        if inputs.ndim == 1:  # if inputs.shape == (number,) != (number,1), then add new axis to match FoKL format
+            inputs = inputs[:, np.newaxis]
+        if current['AutoTranspose'] is True:
+            if inputs.shape[1] > inputs.shape[0]:  # assume user is using transpose of proper format
+                inputs = inputs.transpose()
+                warnings.warn("'inputs' was transposed. Ignore if more datapoints than input variables, else set "
+                              "'AutoTranspose=False' to disable.", category=UserWarning)
+
+        # Normalize 'inputs' to [0, 1] scale:
+        inputs_max = np.max(inputs, axis=0) # max of each input variable
+        normalize = []
+        for m in range(inputs.shape[1]):  # for input var in input vars, to check each var's normalization status
+            inputs_min = np.min(inputs[:, m])
+            if inputs_max[m] != 1 or inputs_min != 0:
+                if inputs_min == inputs_max[m]:
+                    warnings.warn("'inputs' contains a column of constants which will not improve the model's fit."
+                                  , category=UserWarning)
+                    inputs[:, m] = np.ones_like(inputs[:, m])
+                else:  # normalize
+                    inputs[:, m] = (inputs[:, m] - inputs_min) / (inputs_max[m] - inputs_min)
+            normalize.append([inputs_min, inputs_max[m]])  # store [min, max] for post-processing convenience
+
+        # Format 'data' as [n x 1] numpy array:
+        if data is not None:
+            data = np.array(data)  # attempts to handle lists or any other format (i.e., not pandas)
+            data = np.squeeze(data)
+            if data.dtype != datatype:
+                data = np.array(data, dtype=datatype)
+                warnings.warn(f"'data' was converted to float{current['bit']}. May require user-confirmation that "
+                              f"values did not get corrupted.", category=UserWarning)
+            if data.ndim == 1:  # if data.shape == (number,) != (number,1), then add new axis to match FoKL format
+                data = data[:, np.newaxis]
+            else:  # check user provided only one output column/row, then transpose if needed
+                n = data.shape[0]
+                m = data.shape[1]
+                if (m != 1 and n != 1) or (m == 1 and n == 1):
+                    raise ValueError("Error: 'data' must be a vector.")
+                elif m != 1 and n == 1:
+                    data = data.transpose()
+                    warnings.warn("'data' was transposed to match FoKL formatting.", category=UserWarning)
+
+        # Index percentage of dataset as training set:
+        trainlog = self.generate_trainlog(train, inputs.shape[0])
+
+        # Define/update attributes with cleaned data and other relevant variables:
+        attrs = {'inputs': inputs, 'data': data, 'normalize': normalize, 'trainlog': trainlog}
+        set_attributes(self, attrs)
+
+        return
+
+    def generate_trainlog(self, train, n=None):
+        """Generate random logical vector of length 'n' with 'train' percent as True."""
+        if train < 1:
+            if n is None:
+                n = self.inputs.shape[0]  # number of observations
+            l_log = int(n * train)  # required length of indices for training
+            if l_log < 2:
+                l_log = int(2)  # minimum required for training set
+            trainlog_i = np.array([], dtype=int)  # indices of training data (as an index)
+            while len(trainlog_i) < l_log:
+                trainlog_i = np.append(trainlog_i, np.random.random_integers(n, size=l_log) - 1)
+                trainlog_i = np.unique(trainlog_i)  # also sorts low to high
+                np.random.shuffle(trainlog_i)  # randomize sort
+            if len(trainlog_i) > l_log:
+                trainlog_i = trainlog_i[0:l_log]  # cut-off extra indices (beyond 'percent')
+            trainlog = np.zeros(n, dtype=np.bool)  # indices of training data (as a logical)
+            for i in trainlog_i:
+                trainlog[i] = True
+        else:
+            # trainlog = np.ones(n, dtype=np.bool)  # wastes memory, so use following method coupled with 'trainset':
+            trainlog = None  # means use all observations
+        return trainlog
+
+    def trainset(self):
+        """
+        After running 'clean', call 'trainset' to get train inputs and train data. The purpose of this method is to
+        simplify syntax, such that the code here does not need to be re-written each time the train set is defined.
+
+        traininputs, traindata = self.trainset()
+        """
+        if self.trainlog is None:  # then use all observations for training
+            return self.inputs, self.data
+        else:  # self.trainlog is vector indexing observations
+            return self.inputs[self.trainlog, :], self.data[self.trainlog]
+
+    def bss_derivatives(self, **kwargs):
+        """
+        For returning gradient of modeled function with respect to each, or specified, input variable.
+        If user overrides default settings, then 1st and 2nd partial derivatives can be returned for any variables.
+
+        Keyword Inputs:
+            inputs == NxM matrix of 'x' input variables for fitting f(x1, ..., xM)    == self.inputs (default)
+            kernel == function to use for differentiation (i.e., cubic or Bernoulli)  == self.kernel (default)
+            d1        == index of input variable(s) to use for first partial derivative  == True (default)
+            d2        == index of input variable(s) to use for second partial derivative == False (default)
+            draws     == number of beta terms used                                       == self.draws (default)
+            betas     == draw from the posterior distribution of coefficients            == self.betas (default)
+            phis      == spline coefficients for the basis functions                     == self.phis (default)
+            mtx       == basis function interaction matrix from the best model           == self.mtx (default)
+            normalize == list of [min, max]'s of input data used in the normalization    == self.normalize (default)
+            IndividualDraws == boolean for returning derivative(s) at each draw       == 0 (default)
+            ReturnFullArray == boolean for returning NxMx2 array instead of Nx2M      == 0 (default)
+
+        Return Outputs:
+            dy == derivative of input variables (i.e., states)
+
+        Notes:
+            - To turn off all the first-derivatives, set d1=False instead of d1=0. 'd1' and 'd2', if set to an integer,
+            will return the derivative with respect to the input variable indexed by that integer using Python indexing.
+            In other words, for a two-input FoKL model, setting d1=1 and d2=0 will return the first-derivative with
+            respect to the second input (d1=1) and the second-derivative with respect to the first input (d2=0).
+            Alternatively, d1=[False, True] and d2=[True, False] will function the same.
+        """
+
+        # Process keywords:
+        default = {'inputs': None, 'kernel': self.kernel, 'd1': None, 'd2': None, 'draws': self.draws, 'betas': None,
+                   'phis': None, 'mtx': self.mtx, 'normalize': self.normalize, 'IndividualDraws': False,
+                   'ReturnFullArray': False, 'ReturnBasis': False}
+        current = process_kwargs(default, kwargs)
+        for boolean in ['IndividualDraws', 'ReturnFullArray', 'ReturnBasis']:
+            current[boolean] = str_to_bool(current[boolean])
+
+        # Load defaults:
+        if current['inputs'] is None:
+            current['inputs'] = self.inputs
+        if current['betas'] is None:
+            current['betas'] = self.betas
+        if current['phis'] is None:
+            current['phis'] = self.phis
+
+        # Define local variables from keywords:
+        inputs = current['inputs']
+        kernel = current['kernel']
+        d1 = current['d1']
+        d2 = current['d2']
+        draws = current['draws']
+        betas = current['betas']
+        phis = current['phis']
+        mtx = current['mtx']
+        span = current['normalize']
+
+        inputs = np.array(inputs)
+        if inputs.ndim == 1:
+            inputs = inputs[:, np.newaxis]
+        if isinstance(betas, list):  # then most likely user-input, e.g., [0,1]
+            betas = np.array(betas)
+            if betas.ndim == 1:
+                betas = betas[:, np.newaxis]
+        if isinstance(mtx, int):  # then most likely user-input, e.g., 1
+            mtx = np.array(mtx)
+            mtx = mtx[np.newaxis, np.newaxis]
+        else:
+            mtx = np.array(mtx)
+            if mtx.ndim == 1:
+                mtx = mtx[:, np.newaxis]
+        if len(span) == 2:  # if span=[0,1], span=[[0,1],[0,1]], or span=[array([0,1]),array([0,1])]
+            if not (isinstance(span[0], list) or isinstance(span[0], np.ndarray)):
+                span = [span]  # make list of list to handle indexing errors for one input variable case, i.e., [0,1]
+
+        if np.max(np.max(inputs)) > 1 or np.min(np.min(inputs)) < 0:
+            warnings.warn("Input 'inputs' should be normalized (0-1). Auto-normalization is in-development.",
+                          category=UserWarning)
+
+        N = np.shape(inputs)[0]  # number of datapoints (i.e., experiments/timepoints)
+        B, M = np.shape(mtx) # B == beta terms in function (not including betas0), M == number of input variables
+
+        if B != np.shape(betas)[1]-1: # second axis is beta terms (first is draws)
+            betas = np.transpose(betas)
+            if B != np.shape(betas)[1]-1:
+                raise ValueError(
+                    "The shape of 'betas' does not align with the shape of 'mtx'. Transposing did not fix this.")
+
+        derv = []
+        i = 0
+        for di in [d1, d2]:
+            i = i + 1
+            error_di = True
+            if di is None and i == 1:
+                di = np.ones(M, dtype=bool)  # default is all first derivatives (i.e., gradient)
+                error_di = False
+            elif di is None and i == 2:
+                di = np.zeros(M, dtype=bool)  # default is no second derivatives (i.e., gradient)
+                error_di = False
+            elif isinstance(di, str):
+                if str_to_bool(di):
+                    di = np.ones(M, dtype=bool)
+                else:
+                    di = np.zeros(M, dtype=bool)
+                error_di = False
+            elif isinstance(di, list):  # e.g., d1 = [0, 0, 1, 0] for M = 4
+                if len(di) == 1:  # e.g., d1 = [3] instead of d1 = 3
+                    di = di[0]  # list to integer (note, 'error_di=False' defined later)
+                elif len(di) == M:
+                    di = np.array(di) != 0  # assume non-zero entries are True
+                    error_di = False
+                else:
+                    raise ValueError("Keyword input 'd1' and/or 'd2', if entered as a list, must be of equal length to "
+                                     "the number of input variables.")
+            if isinstance(di, bool):  # not elif because maybe list to int in above elif
+                di = np.ones(M, dtype=bool) * di  # single True/False to row of True/False
+                error_di = False
+            elif isinstance(di, int):
+                di_id = di
+                di = np.zeros(M, dtype=bool)
+                di[di_id] = True
+                error_di = False
+            if error_di:
+                raise ValueError(
+                    "Keyword input 'd1' and/or 'd2' is limited to an integer indexing an input variable, or to a list "
+                    "of booleans corresponding to the input variables.")
+            derv.append(di)  # = [d1, d2], after properly formatted
+
+        # Determine if only one or both derivatives should be run through in for loop:
+        d1_log = any(derv[0])
+        d2_log = any(derv[1])
+        if d1_log and d2_log:
+            d1d2_log = [0, 1]  # index for both first and second derivatives
+        elif d1_log:
+            d1d2_log = [0]  # index for only first derivative
+        elif d2_log:
+            d1d2_log = [1]  # index for only second derivative
+        else:
+            warnings.warn("Function 'bss_derivatives' was called but no derivatives were requested.",
+                          category=UserWarning)
+            return
+
+        span_m = []
+        for m in range(M):
+            span_mi = span[m][1] - span[m][0]  # max minus min, = range of normalization per input variable
+            span_m.append(span_mi)
+
+        # Initialization before loops:
+        if kernel == self.kernels[0]:  # == 'Cubic Splines':
+            X, phind, _ = inputs_to_phind(self, inputs, phis, kernel=kernel)  # phind needed for non-continuous kernel
+            L_phis = len(phis[0][0])  # = 499
+        elif kernel == self.kernels[1]:  # == 'Bernoulli Polynomials':
+            X = inputs  # twice-normalization not required
+            L_phis = 1  # because continuous
+        basis_nm = np.zeros([N, M, B])  # constant term for (n,md,b) that avoids repeat calculations
+        dy = np.zeros([draws, N, M, 2])
+        phi = np.zeros([N, M, 2])
+
+        # Cycle through each timepoint, input variable, and perform 'bss_derivatives' like in MATLAB:
+        if current['ReturnBasis']:  # mostly for development to confirm basis function for mtx=1 and betas=[0,1]
+            basis = np.zeros(N)
+        for n in range(N):  # loop through experiments (i.e., each timepoint/datapoint)
+            for m in range(M):  # loop through input variables (i.e., to differentiate wrt each one if requested)
+                for di in d1d2_log:  # for first and/or second derivatives (depending on d1d2_log)
+                    if derv[di][m]:  # if integrating, then do so once or twice (depending on di) wrt to xm ONLY
+                        span_L = span_m[m] / L_phis  # used multiple times in calculations below
+                        span_L = [1, span_L, span_L ** 2]  # such that span_L[derp] = span_L**derp
+                        derv_nm = np.zeros(M)
+                        derv_nm[m] = di + 1  # if d2 = [1, 1, 1, 1], then for m = 2, derv_nm = [0, 0, 2, 0] like MATLAB
+
+                        # The following is like the MATLAB function, with indexing for looping through n and m:
+                        for b in range(B):  # loop through betas
+                            phi[n, m, di] = 1  # reset after looping through non-wrt input variables (i.e., md)
+                            for md in range(M):  # for input variable PER single differentiation, m of d(xm)
+                                num = int(mtx[b, md])
+                                if num:  # if not 0
+                                    derp = int(derv_nm[md])
+                                    num = int(num - 1)  # MATLAB to Python indexing
+                                    if kernel == self.kernels[0]:  # == 'Cubic Splines':
+                                        phind_md = int(phind[n, md])  # make integer for indexing syntax
+                                        c = list(phis[num][k][phind_md] for k in range(4))
+                                    elif kernel == self.kernels[1]:  # == 'Bernoulli Polynomials':
+                                        c = phis[num]
+                                    if derp == 0:  # if not w.r.t. x_md
+                                        if basis_nm[n, md, b] == 0:  # constant per (n,b,md)
+                                            basis_nm[n, md, b] = self.evaluate_basis(c, X[n, md], kernel=kernel)
+                                        phi[n, m, di] *= basis_nm[n, md, b]
+                                    else:  # derp > 0
+                                        phi[n, m, di] *= self.evaluate_basis(c, X[n, md], kernel=kernel, d=derp) \
+                                                         / span_L[derp]
+                                    if current['ReturnBasis']:  # mostly for development
+                                        basis[n] = self.evaluate_basis(c, X[n, md], kernel=kernel)
+                                elif derv_nm[md]:  # for terms that do not contain the variable being differentiated by
+                                    phi[n, m, di] = 0
+                                    break
+
+                            dy[:,n,m,di] = dy[:,n,m,di] + betas[-draws:,b+1]*phi[n,m,di]  # update after md loop
+
+        dy = np.transpose(dy, (1, 2, 3, 0))  # move draws dimension so dy has form (N,M,di,draws)
+
+        if not current['IndividualDraws'] and draws > 1:  # then average draws
+            dy = np.mean(dy, axis=3)  # note 3rd axis index (i.e., 4th) automatically removed (i.e., 'squeezed')
+            dy = dy[:, :, :, np.newaxis]  # add new axis to avoid error in concatenate below
+
+        if not current['ReturnFullArray']:  # then return only columns with values and stack d1 and d2 next to each other
+            dy = np.concatenate([dy[:, :, 0, :], dy[:, :, 1, :]], axis=1)  # (N,M,2,draws) to (N,2M,draws)
+            dy = dy[:, ~np.all(dy == 0, axis=0)]  # remove columns ('N') with all zeros
+        dy = np.squeeze(dy)  # remove unnecessary axes
+
+        if current['ReturnBasis']:  # mostly for development
+            return dy, basis
+        else:  # standard
+            return dy
+
+    def evaluate_basis(self, c, x, kernel=None, d=0):
+        """
+        Evaluate a basis function at a single point by providing coefficients, x value(s), and (optionally) the kernel.
+
+        Inputs:
+            > c == coefficients of a single basis functions
+            > x == value of independent variable at which to evaluate the basis function
+
+        Optional Input:
+            > kernel == 'Cubic Splines' or 'Bernoulli Polynomials' == self.kernel (default)
+            > d      == integer representing order of derivative   == 0 (default)
+
+        Output (in Python syntax, for d=0):
+            > if kernel == 'Cubic Splines':
+                > basis = c[0] + c[1]*x + c[2]*(x**2) + c[3]*(x**3)
+            > if kernel == 'Bernoulli Polynomials':
+                > basis = sum(c[k]*(x**k) for k in range(len(c)))
+        """
+        if kernel is None:
+            kernel = self.kernel
+        elif isinstance(kernel, int):
+            kernel = self.kernels[kernel]
+
+        if kernel not in self.kernels:  # check user's provided kernel is supported
+            raise ValueError(f"The kernel {kernel} is not currently supported. Please select from the following: "
+                             f"{self.kernels}.")
+
+        if kernel == self.kernels[0]:  # == 'Cubic Splines':
+            if d == 0:  # basis function
+                basis = c[0] + c[1] * x + c[2] * (x ** 2) + c[3] * (x ** 3)
+            elif d == 1:  # first derivative
+                basis = c[1] + 2 * c[2] * x + 3 * c[3] * (x ** 2)
+            elif d == 2:  # second derivative
+                basis = 2 * c[2] + 6 * c[3] * x
+        elif kernel == self.kernels[1]:  # == 'Bernoulli Polynomials':
+            if d == 0:  # basis function
+                basis = c[0] + sum(c[k] * (x ** k) for k in range(1, len(c)))
+            elif d == 1:  # first derivative
+                basis = c[1] + sum(k * c[k] * (x ** (k - 1)) for k in range(2, len(c)))
+            elif d == 2:  # second derivative
+                basis = sum((k - 1) * k * c[k] * (x ** (k - 2)) for k in range(2, len(c)))
+
+        return basis
+
+    def evaluate(self, inputs=None, betas=None, mtx=None, **kwargs):
+        """
+        Evaluate the FoKL model for provided inputs and (optionally) calculate bounds. Note 'evaluate_fokl' may be a
+        more accurate name so as not to confuse this function with 'evaluate_basis', but it is unexpected for a user to
+        call 'evaluate_basis' so this function is simply named 'evaluate'.
+
+        Input:
+            inputs == input variable(s) at which to evaluate the FoKL model == self.inputs (default)
+
+        Optional Inputs:
+            betas        == coefficients defining FoKL model                       == self.betas (default)
+            mtx          == interaction matrix defining FoKL model                 == self.mtx (default)
+            normalize    == [min, max] of inputs used for normalization            == None (default)
+            draws        == number of beta terms used                              == self.draws (default)
+            clean        == boolean to automatically normalize and format 'inputs' == False (default)
+            ReturnBounds == boolean to return confidence bounds as second output   == False (default)
+        """
+
+        # Process keywords:
+        default = {'normalize': None, 'draws': self.draws, 'clean': False, 'ReturnBounds': False}
+        default_for_clean = {'bit': 64, 'train': 1}
+        current = process_kwargs(default | default_for_clean, kwargs)
+        for boolean in ['clean', 'ReturnBounds']:
+            current[boolean] = str_to_bool(current[boolean])
+        kwargs_to_clean = {}
+        for kwarg in default_for_clean.keys():
+            kwargs_to_clean.update({kwarg: current[kwarg]})  # store kwarg for clean here
+            del current[kwarg]  # delete kwarg for clean from current
+        if current['draws'] < 40 and current['ReturnBounds']:
+            current['draws'] = 40
+            warnings.warn("'draws' must be greater than or equal to 40 if calculating bounds. Setting 'draws=40'.")
+        draws = current['draws']  # define local variable
+        if betas is None:  # default
+            if draws > self.betas.shape[0]:
+                draws = self.betas.shape[0]  # more draws than models results in inf time, so threshold
+                self.draws = draws
+                warnings.warn("Updated attribute 'self.draws' to equal number of draws in 'self.betas'.",
+                              category=UserWarning)
+            betas = self.betas[-draws::, :]  # use samples from last models
+        else:  # user-defined betas may need to be formatted
+            betas = np.array(betas)
+            if betas.ndim == 1:
+                betas = betas[np.newaxis, :]  # note transpose would be column of beta0 terms, so not expected
+            if draws > betas.shape[0]:
+                draws = betas.shape[0]  # more draws than models results in inf time, so threshold
+            betas = betas[-draws::, :]  # use samples from last models
+        if mtx is None:  # default
+            mtx = self.mtx
+        else:  # user-defined mtx may need to be formatted
+            if isinstance(mtx, int):
+                mtx = [mtx]
+            mtx = np.array(mtx)
+            if mtx.ndim == 1:
+                mtx = mtx[np.newaxis, :]
+                warnings.warn("Assuming 'mtx' represents a single model. If meant to represent several models, then "
+                              "explicitly enter a 2D numpy array where rows correspond to models.")
+
+        phis = self.phis
+
+        # Automatically normalize and format inputs:
+        if inputs is None:  # default
+            inputs = self.inputs
+            if current['clean']:
+                warnings.warn("Cleaning was already performed on default 'inputs', so overriding 'clean' to False.",
+                              category=UserWarning)
+                current['clean'] = False
+        else:  # user-defined 'inputs'
+            if not current['clean']:  # assume provided inputs are already formatted and maybe normalized
+                if not isinstance(inputs, np.ndarray):
+                    warnings.warn(f"Provided inputs were converted to numpy array as float64. To change this datatype, "
+                                  f"call 'clean' first.", category=UserWarning)
+                    inputs = np.array(inputs, dtype=np.float64)
+                if current['normalize'] is None:  # assume already normalized
+                    normputs = inputs
+                else:  # assume not normalized
+                    normputs = (inputs - current['normalize'][0]) / (current['normalize'][1] - current['normalize'][0])
+                if np.max(normputs) > 1 or np.min(normputs) < 0:
+                    warnings.warn("Provided inputs were not normalized, so overriding 'clean' to True.")
+                    current['clean'] = True
+        if current['clean']:
+            self.clean(inputs, kwargs_from_other=kwargs_to_clean)
+            normputs = self.inputs
+        elif inputs is None:
+            normputs = self.inputs
+        else:
+            normputs = np.array(inputs)
+
+        m, mbets = np.shape(betas)  # Size of betas
+        n, mputs = np.shape(normputs)  # Size of normalized inputs
+
+        setnos_p = np.random.randint(m, size=(1, draws))  # Random draws  from integer distribution
+        i = 1
+        while i == 1:
+            setnos = np.unique(setnos_p)
+
+            if np.size(setnos) == np.size(setnos_p):
+                i = 0
+            else:
+                setnos_p = np.append(setnos, np.random.randint(m, size=(1, draws - np.shape(setnos)[0])))
+
+        X = np.zeros((n, mbets))
+        normputs = np.asarray(normputs)
+
+        if self.kernel == self.kernels[0]:  # == 'Cubic Splines':
+            _, phind, xsm = inputs_to_phind(self, normputs, phis)
+        elif self.kernel == self.kernels[1]:  # == 'Bernoulli Polynomials':
+            phind = None
+            xsm = normputs
+
+        for i in range(n):
+            for j in range(1, mbets):
+                phi = 1
+                for k in range(mputs):
+                    num = mtx[j - 1, k]
+                    if num > 0:
+                        nid = int(num - 1)
+                        if self.kernel == self.kernels[0]:  # == 'Cubic Splines':
+                            coeffs = [phis[nid][order][phind[i, k]] for order in range(4)]  # coefficients for cubic
+                        elif self.kernel == self.kernels[1]:  # == 'Bernoulli Polynomials':
+                            coeffs = phis[nid]  # coefficients for bernoulli
+                        phi *= self.evaluate_basis(coeffs, xsm[i, k])  # multiplies phi(x0)*phi(x1)*etc.
+
+                X[i, j] = phi
+
+        X[:, 0] = np.ones((n,))
+        modells = np.zeros((n, draws))  # note n == np.shape(data)[0] if data != 'ignore'
+        for i in range(draws):
+            modells[:, i] = np.matmul(X, betas[setnos[i], :])
+        mean = np.mean(modells, 1)
+
+        if current['ReturnBounds']:
+            bounds = np.zeros((n, 2))  # note n == np.shape(data)[0] if data != 'ignore'
+            cut = int(np.floor(draws * 0.025) + 1)
+            for i in range(n):  # note n == np.shape(data)[0] if data != 'ignore'
+                drawset = np.sort(modells[i, :])
+                bounds[i, 0] = drawset[cut]
+                bounds[i, 1] = drawset[draws - cut]
+            return mean, bounds
+        else:
+            return mean
+
+    def coverage3(self, **kwargs):
+        """
+        For validation testing of FoKL model. Default functionality is to evaluate all inputs (i.e., train+test sets).
+        Returned is the predicted output 'mean', confidence bounds 'bounds', and root mean square error 'rmse'. A plot
+        may be returned by calling 'coverage3(plot=1)'; or, for a potentially more meaningful plot in terms of judging
+        accuracy, 'coverage3(plot='sorted')' plots the data in increasing value.
+
+        Optional inputs for numerical evaluation of model:
+            inputs == normalized and properly formatted inputs to evaluate              == self.inputs (default)
+            data   == properly formatted data outputs to use for validating predictions == self.data (default)
+            draws  == number of beta terms used                                         == self.draws (default)
+
+        Optional inputs for basic plot controls:
+            plot              == binary for generating plot, or 'sorted' for plot of ordered data == False (default)
+            bounds            == binary for plotting bounds                                       == True (default)
+            xaxis             == integer indexing the input variable to plot along the x-axis     == indices (default)
+            labels            == binary for adding labels to plot                                 == True (default)
+            xlabel            == string for x-axis label                                          == 'Index' (default)
+            ylabel            == string for y-axis label                                          == 'Data' (default)
+            title             == string for plot title                                            == 'FoKL' (default)
+            legend            == binary for adding legend to plot                                 == True (default)
+            LegendLabelFoKL   == string for FoKL's label in legend                                == 'FoKL' (default)
+            LegendLabelData   == string for Data's label in legend                                == 'Data' (default)
+            LegendLabelBounds == string for Bounds's label in legend                              == 'Bounds' (default)
+
+        Optional inputs for detailed plot controls:
+            PlotTypeFoKL   == string for FoKL's color and line type  == 'b' (default)
+            PlotSizeFoKL   == scalar for FoKL's line size            == 2 (default)
+            PlotTypeBounds == string for Bounds' color and line type == 'k--' (default)
+            PlotSizeBounds == scalar for Bounds' line size           == 2 (default)
+            PlotTypeData   == string for Data's color and line type  == 'ro' (default)
+            PlotSizeData   == scalar for Data's line size            == 2 (default)
+
+        Return Outputs:
+            mean   == predicted output values for each indexed input
+            bounds == confidence interval for each predicted output value
+            rmse   == root mean squared deviation (RMSE) of prediction versus known data
+        """
+
+        # Process keywords:
+        default = {
+            # For numerical evaluation of model:
+            'inputs': None, 'data': None, 'draws': self.draws,
+
+            # For basic plot controls:
+            'plot': False, 'bounds': True, 'xaxis': False, 'labels': True, 'xlabel': 'Index', 'ylabel': 'Data',
+            'title': 'FoKL', 'legend': True, 'LegendLabelFoKL': 'FoKL', 'LegendLabelData': 'Data',
+            'LegendLabelBounds': 'Bounds',
+
+            # For detailed plot controls:
+            'PlotTypeFoKL': 'b', 'PlotSizeFoKL': 2, 'PlotTypeBounds': 'k--', 'PlotSizeBounds': 2, 'PlotTypeData': 'ro',
+            'PlotSizeData': 2
+        }
+        current = process_kwargs(default, kwargs)
+        if isinstance(current['plot'], str):
+            if current['plot'].lower() in ['sort', 'sorted', 'order', 'ordered']:
+                current['plot'] = 'sorted'
+                if current['xlabel'] == 'Index':  # if default value
+                    current['xlabel'] = 'Index (Sorted)'
+            else:
+                warnings.warn("Keyword input 'plot' is limited to True, False, or 'sorted'.", category=UserWarning)
+                current['plot'] = False
+        else:
+            current['plot'] = str_to_bool(current['plot'])
+        for boolean in ['bounds', 'labels', 'legend']:
+            current[boolean] = str_to_bool(current[boolean])
+        if current['labels']:
+            for label in ['xlabel', 'ylabel', 'title']:  # check all labels are strings
+                if current[label] and not isinstance(current[label], str):
+                    current[label] = str(current[label])  # convert numbers to strings if needed (e.g., title=3)
+
+        # Check for and warn about potential issues with user's 'input'/'data' combinations:
+        if current['plot']:
+            warn_plot = ' and ignoring plot.'
+        else:
+            warn_plot = '.'
+        flip = [1, 0]
+        flop = ['inputs', 'data']
+        for i in range(2):
+            j = flip[i]  # [i, j] = [[0, 1], [1, 0]]
+            if current[flop[i]] is not None and current[flop[j]] is None:  # then data does not correspond to inputs
+                warnings.warn(f"Keyword argument '{flop[j]}' should be defined to align with user-defined '{flop[i]}'. "
+                              f"Ignoring RMSE calculation{warn_plot}", category=UserWarning)
+                current['data'] = False  # ignore data when plotting and calculating RMSE
+        if current['data'] is False and current['plot'] == 'sorted':
+            warnings.warn("Keyword argument 'data' must correspond with 'inputs' if requesting a sorted plot. "
+                          "Returning a regular plot instead.", category=UserWarning)
+            current['plot'] = True  # regular plot
+
+        # Define 'inputs' and 'data' if default (defined here instead of in 'default' to avoid lag for large datasets):
+        if current['inputs'] is None:
+            current['inputs'] = self.inputs
+        if current['data'] is None:
+            current['data'] = self.data
+
+        def check_xaxis(current):
+            """If plotting, check if length of user-defined x-axis aligns with length of inputs."""
+            if current['xaxis'] is not False and not isinstance(current['xaxis'], int):  # then assume vector
+                warn_xaxis = []
+                l_xaxis = len(current['xaxis'])
+                try:  # because shape any type of inputs is unknown, try lengths of different orientations
+                    if l_xaxis != np.shape(current['inputs'])[0] and l_xaxis != np.shape(current['inputs'])[1]:
+                        warn_xaxis.append(True)
+                except:
+                    warn_xaxis = warn_xaxis  # do nothing
+                try:
+                    if l_xaxis != np.shape(current['inputs'])[0]:
+                        warn_xaxis.append(True)
+                except:
+                    warn_xaxis = warn_xaxis  # do nothing
+                try:
+                    if l_xaxis != len(current['inputs']):
+                        warn_xaxis.append(True)
+                except:
+                    warn_xaxis = warn_xaxis  # do nothing
+                if any(warn_xaxis):  # then vectors do not align
+                    warnings.warn("Keyword argument 'xaxis' is limited to an integer indexing the input variable to "
+                                  "plot along the x-axis (e.g., 0, 1, 2, etc.) or to a vector corresponding to 'data'. "
+                                  "Leave blank (i.e., False) to plot indices along the x-axis.", category=UserWarning)
+                    current['xaxis'] = False
+            return current['xaxis']
+
+        # Define local variables:
+        normputs = current['inputs']  # assumes inputs are normalized and formatted correctly
+        data = current['data']
+        draws = current['draws']
+
+        mean, bounds = self.evaluate(normputs, draws=draws, ReturnBounds=1)
+        n, mputs = np.shape(normputs)  # Size of normalized inputs ... calculated in 'evaluate' but not returned
+
+        if current['plot']:  # if user requested a plot
+            current['xaxis'] = check_xaxis(current)  # check if custom xaxis can be plotted, else plot indices
+            if current['xaxis'] is False:  # if default then plot indices
+                plt_x = np.linspace(0, n - 1, n)  # indices
+            elif isinstance(current['xaxis'], int):  # if user-defined but not a vector
+                try:
+                    normputs_np = np.array(normputs)  # in case list
+                    min = self.normalize[current['xaxis']][0]
+                    max = self.normalize[current['xaxis']][1]
+                    plt_x = normputs_np[:, current['xaxis']] * (max - min) + min  # un-normalized vector for x-axis
+                except:
+                    warnings.warn(f"Keyword argument 'xaxis'={current['xaxis']} failed to index 'inputs'. Plotting indices instead.",
+                                  category=UserWarning)
+                    plt_x = np.linspace(0, n - 1, n)  # indices
+            else:
+                plt_x = current['xaxis']  # user provided vector for xaxis
+
+            if current['plot'] == 'sorted':  # if user requested a sorted plot
+                sort_id = np.argsort(np.squeeze(data))
+                plt_mean = mean[sort_id]
+                plt_bounds = bounds[sort_id]
+                plt_data = data[sort_id]
+            else:  # elif current['plot'] is True:
+                plt_mean = mean
+                plt_data = data
+                plt_bounds = bounds
+
+            plt.figure()
+            plt.plot(plt_x, plt_mean, current['PlotTypeFoKL'], linewidth=current['PlotSizeFoKL'],
+                     label=current['LegendLabelFoKL'])
+            if data is not False:
+                plt.plot(plt_x, plt_data, current['PlotTypeData'], markersize=current['PlotSizeData'],
+                         label=current['LegendLabelData'])
+            if current['bounds']:
+                plt.plot(plt_x, plt_bounds[:, 0], current['PlotTypeBounds'], linewidth=current['PlotSizeBounds'],
+                         label=current['LegendLabelBounds'])
+                plt.plot(plt_x, plt_bounds[:, 1], current['PlotTypeBounds'], linewidth=current['PlotSizeBounds'])
+            if current['labels']:
+                if current['xlabel']:
+                    plt.xlabel(current['xlabel'])
+                if current['ylabel']:
+                    plt.ylabel(current['ylabel'])
+                if current['title']:
+                    plt.title(current['title'])
+            if current['legend']:
+                plt.legend()
+
+            plt.show()
+
+        if data is not False:
+            rmse = np.sqrt(np.mean(mean - data) ** 2)
+        else:
+            rmse = []
+
+        return mean, bounds, rmse
+
+    def fit(self, inputs=None, data=None, **kwargs):
+        """
+        For fitting model to known inputs and data (i.e., training of model).
+
+        Inputs:
+            inputs == NxM matrix of independent (or non-linearly dependent) 'x' variables for fitting f(x1, ..., xM)
+            data   == Nx1 vector of dependent variable to create model for predicting the value of f(x1, ..., xM)
+
+        Keyword Inputs (for fit):
+            clean         == boolean to perform automatic cleaning and formatting               == False (default)
+            ConsoleOutput == boolean to print [ind, ev] to console during FoKL model generation == True (default)
+
+        See 'clean' for additional keyword inputs, which may be entered here.
+
+        Return Outputs:
+            'betas' are a draw (after burn-in) from the posterior distribution of coefficients: matrix, with rows
+            corresponding to draws and columns corresponding to terms in the GP.
+
+            'mtx' is the basis function interaction matrix from the
+            best model: matrix, with rows corresponding to terms in the GP (and thus to the
+            columns of 'betas' and columns corresponding to inputs. a given entry in the
+            matrix gives the order of the basis function appearing in a given term in the GP.
+            all basis functions indicated on a given row are multiplied together.
+            a zero indicates no basis function from a given input is present in a given term
+
+            'ev' is a vector of BIC values from all of the models
+            evaluated
+
+        Added Attributes:
+            - Various ... please see description of 'clean()'
+        """
+
+        # Check for unexpected keyword arguments:
+        default_for_fit = {'ConsoleOutput': True}
+        default_for_fit['ConsoleOutput'] = str_to_bool(kwargs.get('ConsoleOutput', self.ConsoleOutput))
+        default_for_fit['clean'] = str_to_bool(kwargs.get('clean', False))
+        default_for_clean = {'bit': 64, 'train': 1}
+        expected = self.hypers + list(default_for_fit.keys()) + list(default_for_clean.keys())
+        kwargs = process_kwargs(expected, kwargs)
+        if default_for_fit['clean'] is False:
+            if any(kwarg in default_for_clean.keys() for kwarg in kwargs.keys()):
+                warnings.warn("Keywords for automatic cleaning were defined but clean=False.")
+            default_for_clean = {}  # not needed for future since 'clean=False'
+
+        # Process keyword arguments and update/define class attributes:
+        kwargs_to_clean = {}
+        for kwarg in kwargs.keys():
+            if kwarg in self.hypers:  # for case of user sweeping through hyperparameters within 'fit' argument
+                if kwarg in ['gimmie', 'way3', 'aic']:
+                    setattr(self, kwarg, str_to_bool(kwargs[kwarg]))
+                else:
+                    setattr(self, kwarg, kwargs[kwarg])
+            elif kwarg in default_for_clean.keys():
+                # if kwarg in ['']:
+                #     kwargs_to_clean.update({kwarg: str_to_bool(kwargs[kwarg])})
+                # else:
+                kwargs_to_clean.update({kwarg: kwargs[kwarg]})
+        self.ConsoleOutput = default_for_fit['ConsoleOutput']
+
+        # Perform automatic cleaning of 'inputs' and 'data' (unless user specified not to), and handle exceptions:
+        error_clean_failed = False
+        if default_for_fit['clean'] is True:
+            try:
+                if inputs is None:  # assume clean already called and len(data) same as train data if data not None
+                    inputs, _ = self.trainset()
+                if data is None:  # assume clean already called and len(inputs) same as train inputs if inputs not None
+                    _, data = self.trainset()
+            except Exception as exception:
+                error_clean_failed = True
+            self.clean(inputs, data, kwargs_from_other=kwargs_to_clean)
+        else:  # user input implies that they already called clean prior to calling fit
+            try:
+                if inputs is None:  # assume clean already called and len(data) same as train data if data not None
+                    inputs, _ = self.trainset()
+                if data is None:  # assume clean already called and len(inputs) same as train inputs if inputs not None
+                    _, data = self.trainset()
+            except Exception as exception:
+                warnings.warn("Keyword 'clean' was set to False but is required prior to or during 'fit'. Assuming "
+                              "'clean' is True.", category=UserWarning)
+                if inputs is None or data is None:
+                    error_clean_failed = True
+                else:
+                    default_for_fit['clean'] = True
+                    self.clean(inputs, data, kwargs_from_other=kwargs_to_clean)
+        if error_clean_failed is True:
+            raise ValueError("'inputs' and/or 'data' were not provided so 'clean' could not be performed.")
+
+        # After cleaning and/or handling exceptions, define cleaned 'inputs' and 'data' as local variables:
+        try:
+            inputs, data = self.trainset()
+        except Exception as exception:
+            warnings.warn("If not calling 'clean' prior to 'fit' or within the argument of 'fit', then this is the "
+                          "likely source of any subsequent errors. To troubleshoot, simply include 'clean=True' within "
+                          "the argument of 'fit'.", category=UserWarning)
+
+        # Define attributes as local variables:
+        phis = self.phis
+        relats_in = self.relats_in
+        a = self.a
+        b = self.b
+        atau = self.atau
+        btau = self.btau
+        tolerance = self.tolerance
+        draws = self.burnin + self.draws  # after fitting, the 'burnin' draws will be discarded from 'betas'
+        gimmie = self.gimmie
+        way3 = self.way3
+        threshav = self.threshav
+        threshstda = self.threshstda
+        threshstdb = self.threshstdb
+        aic = self.aic
+
+        # Update 'b' and/or 'btau' if set to default:
+        if btau is None or b is None:  # then use 'data' to define (in combination with 'a' and/or 'atau')
+            # Calculate variance and mean, both as 64-bit, but for large datasets (i.e., less than 64-bit) be careful
+            # to avoid converting the entire 'data' to 64-bit:
+            if data.dtype != np.float64:  # and sigmasq == math.inf  # then recalculate but as 64-bit
+                sigmasq = 0
+                n = data.shape[0]
+                data_mean = 0
+                for i in range(n):  # element-wise to avoid memory errors when entire 'data' is 64-bit
+                    data_mean += np.array(data[i], dtype=np.float64)
+                data_mean = data_mean / n
+                for i in range(n):  # element-wise to avoid memory errors when entire 'data' is 64-bit
+                    sigmasq += (np.array(data[i], dtype=np.float64) - data_mean) ** 2
+                sigmasq = sigmasq / (n - 1)
+            else:  # same as above but simplified syntax avoiding for loops since 'data.dtype=np.float64'
+                sigmasq = np.var(data)
+                data_mean = np.mean(data)
+            if sigmasq == math.inf:
+                warnings.warn("The dataset is too large such that 'sigmasq=inf' even as 64-bit. Consider training on a "
+                              "smaller percentage of the dataset.", category=UserWarning)
+
+            if b is None:
+                b = sigmasq * (a + 1)
+                self.b = b
+            if btau is None:
+                scale = np.abs(data_mean)
+                btau = (scale / sigmasq) * (atau + 1)
+                self.btau = btau
+
+        def perms(x):
+            """Python equivalent of MATLAB perms."""
+            # from https://stackoverflow.com/questions/38130008/python-equivalent-for-matlabs-perms
+            a = np.vstack(list(itertools.permutations(x)))[::-1]
+            return a
+
+        # Prepare phind and xsm if using cubic splines, else match variable names required for gibbs argument
+        if self.kernel == self.kernels[0]:  # == 'Cubic Splines':
+            _, phind, xsm = inputs_to_phind(self, inputs, phis)
+        elif self.kernel == self.kernels[1]:  # == 'Bernoulli Polynomials':
+            phind = None
+            xsm = inputs
+
+        # [BEGIN] initialization of constants (for use in gibbs to avoid repeat large calculations):
+
+        # initialize tausqd at the mode of its prior: the inverse of the mode of sigma squared, such that the
+        # initial variance for the betas is 1
+        sigsqd0 = b / (1 + a)
+        tausqd0 = btau / (1 + atau)
+
+        dtd = np.transpose(data).dot(data)
+
+        # Check for large datasets, where 'dtd=inf' is common and causes bug 'betas=nan', by only converting one
+        # point to 64-bit at a time since there is likely not enough memory to convert all of 'data' to 64-bit:
+        if dtd[0][0] == math.inf and data.dtype != np.float64:
+
+            # # If converting all of 'data' to 64-bit:
+            # data64 = np.array(data, dtype=np.float64)  # assuming large dataset means using less than 64-bit
+            # dtd = np.dot(data64.T, data64)  # same equation, but now 64-bit
+
+            # Converting one point at a time to limit memory use:
+            dtd = 0
+            for i in range(data.shape[0]):
+                data_i = np.array(data[i], dtype=np.float64)
+                dtd += data_i ** 2  # manually calculated inner dot product
+            dtd = np.array([dtd])  # to align with dimensions of 'np.transpose(data).dot(data)' such that dtd[0][0]
+        if dtd[0][0] == math.inf:
+            warnings.warn("The dataset is too large such that the inner product of the output 'data' vector is "
+                          "Inf. This will likely cause values in 'betas' to be Nan.", category=UserWarning)
+
+        # [END] initialization of constants
+
+        def gibbs(inputs, data, phis, Xin, discmtx, a, b, atau, btau, draws, phind, xsm, sigsqd, tausqd, dtd):
+            """
+            'inputs' is the set of normalized inputs -- both parameters and model
+            inputs -- with columns corresponding to inputs and rows the different
+            experimental designs. (numpy array)
+
+            'data' are the experimental results: column vector, with entries
+            corresponding to rows of 'inputs'
+
+            'phis' are a data structure with the coefficients for the basis
+            functions
+
+            'discmtx' is the interaction matrix for the bss-anova function -- rows
+            are terms in the function and columns are inputs (cols should line up
+            with cols in 'inputs'
+
+            'a' and 'b' are the parameters of the ig distribution for the
+            observation error variance of the data
+
+            'atau' and 'btau' are the parameters of the ig distribution for the 'tau
+            squared' parameter: the variance of the beta priors
+
+            'draws' is the total number of draws
+
+            Additional Constants (to avoid repeat calculations found in later development):
+                - phind
+                - xsm
+                - sigsqd
+                - tausqd
+                - dtd
+            """
+            # building the matrix by calculating the corresponding basis function outputs for each set of inputs
+            minp, ninp = np.shape(inputs)
+            phi_vec = []
+            if np.shape(discmtx) == ():  # part of fix for single input model
+                mmtx = 1
+            else:
+                mmtx, null = np.shape(discmtx)
+
+            if np.size(Xin) == 0:
+                Xin = np.ones((minp, 1))
+                mxin, nxin = np.shape(Xin)
+            else:
+                # X = Xin
+                mxin, nxin = np.shape(Xin)
+            if mmtx - nxin < 0:
+                X = Xin
+            else:
+                X = np.append(Xin, np.zeros((minp, mmtx - nxin)), axis=1)
+
+            for i in range(minp):  # for datapoint in training datapoints
+                if self.ConsoleOutput and data.dtype != np.float64:  # if large dataset, show progress for sanity check
+                    percent = i / (minp - 1)
+                    sys.stdout.write(f"Gibbs: {round(100 * percent, 2):.2f}%")  # show percent of data looped through
+                    sys.stdout.write('\r')  # set cursor at beginning of console output line (such that next iteration
+                        # of Gibbs progress (or [ind, ev] if at end) overwrites current Gibbs progress)
+                    sys.stdout.flush()
+                for j in range(nxin, mmtx + 1):
+                    null, nxin2 = np.shape(X)
+                    if j == nxin2:
+                        X = np.append(X, np.zeros((minp, 1)), axis=1)
+
+                    phi = 1
+
+                    for k in range(ninp):  # for input var in input vars
+
+                        if np.shape(discmtx) == ():
+                            num = discmtx
+                        else:
+                            num = discmtx[j - 1][k]
+
+                        if num != 0:  # enter if loop if num is nonzero
+                            nid = int(num - 1)
+
+                            # Evaluate basis function:
+                            if self.kernel == self.kernels[0]:  # == 'Cubic Splines':
+                                coeffs = [phis[nid][order][phind[i, k]] for order in range(4)]  # coefficients for cubic
+                            elif self.kernel == self.kernels[1]:  # == 'Bernoulli Polynomials':
+                                coeffs = phis[nid]  # coefficients for bernoulli
+                            phi = phi * self.evaluate_basis(coeffs, xsm[i, k])  # multiplies phi(x0)*phi(x1)*etc.
+
+                    X[i][j] = phi
+
+            # # initialize tausqd at the mode of its prior: the inverse of the mode of sigma squared, such that the
+            # # initial variance for the betas is 1
+            # sigsqd = b / (1 + a)
+            # tausqd = btau / (1 + atau)
+
+            XtX = np.transpose(X).dot(X)
+
+            Xty = np.transpose(X).dot(data)
+
+            # See the link:
+            #     - "https://stackoverflow.com/questions/8765310/scipy-linalg-eig-return-complex-eigenvalues-for-
+            #        covariance-matrix"
+            Lamb, Q = eigh(XtX)  # using scipy eigh function to avoid imaginary values due to numerical errors
+            # Lamb, Q = LA.eig(XtX)
+
+            Lamb_inv = np.diag(1 / Lamb)
+
+            betahat = Q.dot(Lamb_inv).dot(np.transpose(Q)).dot(Xty)
+            squerr = LA.norm(data - X.dot(betahat)) ** 2
+
+            n = len(data)
+            astar = a + 1 + n / 2 + (mmtx + 1) / 2
+
+            atau_star = atau + mmtx / 2
+
+            # Gibbs iterations
+
+            betas = np.zeros((draws, mmtx + 1))
+            sigs = np.zeros((draws, 1))
+            taus = np.zeros((draws, 1))
+            lik = np.zeros((draws, 1))
+
+            for k in range(draws):
+
+                Lamb_tausqd = np.diag(Lamb) + (1 / tausqd) * np.identity(mmtx + 1)
+                Lamb_tausqd_inv = np.diag(1 / np.diag(Lamb_tausqd))
+
+                mun = Q.dot(Lamb_tausqd_inv).dot(np.transpose(Q)).dot(Xty)
+                S = Q.dot(np.diag(np.diag(Lamb_tausqd_inv) ** (1 / 2)))
+
+                vec = np.random.normal(loc=0, scale=1, size=(mmtx + 1, 1))  # drawing from normal distribution
+                betas[k][:] = np.transpose(mun + sigsqd ** (1 / 2) * (S).dot(vec))
+
+                vecc = mun - np.reshape(betas[k][:], (len(betas[k][:]), 1))
+
+                bstar = b + 0.5 * (betas[k][:].dot(XtX.dot(np.transpose([betas[k][:]]))) - 2 * betas[k][:].dot(Xty) +
+                                   dtd + betas[k][:].dot(np.transpose([betas[k][:]])) / tausqd)
+                # bstar = b + comp1.dot(comp2) + 0.5 * dtd - comp3;
+
+                # Returning a 'not a number' constant if bstar is negative, which would
+                # cause np.random.gamma to return a ValueError
+                if bstar < 0:
+                    sigsqd = math.nan
+                else:
+                    sigsqd = 1 / np.random.gamma(astar, 1 / bstar)
+
+                sigs[k] = sigsqd
+
+                btau_star = (1/(2*sigsqd)) * (betas[k][:].dot(np.reshape(betas[k][:], (len(betas[k][:]), 1)))) + btau
+
+                tausqd = 1 / np.random.gamma(atau_star, 1 / btau_star)
+                taus[k] = tausqd
+
+            # Calculate the evidence
+            siglik = np.var(data - np.matmul(X, betahat))
+
+            lik = -(n / 2) * np.log(siglik) - (n - 1) / 2
+            ev = (mmtx + 1) * np.log(n) - 2 * np.max(lik)
+
+            X = X[:, 0:mmtx + 1]
+
+            return betas, sigs, taus, betahat, X, ev
+
+        # 'n' is the number of datapoints whereas 'm' is the number of inputs
+        n, m = np.shape(inputs)
+        mrel = n
+        damtx = np.array([])
+        evs = np.array([])
+
+        # Conversion of Lines 79-100 of emulator_Xin.m
+        if np.logical_not(all([isinstance(index, int) for index in relats_in])):  # checks if relats is an array
+            if np.any(relats_in):
+                relats = np.zeros((sum(np.logical_not(relats_in)), m))
+                ind = 1
+                for i in range(0, m):
+                    if np.logical_not(relats_in[i]):
+                        relats[ind][i] = 1
+                        ind = ind + 1
+                ind_in = m + 1
+                for i in range(0, m - 1):
+                    for j in range(i + 1, m):
+                        if np.logical_not(relats_in[ind_in]):
+                            relats[ind][i] = 1
+                            relats[ind][j] = 1
+                            ind = ind + 1
+                    ind_in = ind_in + 1
+            mrel = sum(np.logical_not(relats_in)).all()
+        else:
+            mrel = sum(np.logical_not(relats_in))
+        # End conversion
+
+        # 'ind' is an integer which controls the development of new terms
+        ind = 1
+        greater = 0
+        finished = 0
+        X = []
+        killset = []
+        killtest = []
+        if m == 1:
+            sett = 1
+        elif way3:
+            sett = 3
+        else:
+            sett = 2
+
+        while True:
+            # first we have to come up with all combinations of 'm' integers that
+            # sums up to ind
+            indvec = np.zeros((m))
+            summ = ind
+
+            while summ:
+                for j in range(0,sett):
+                    indvec[j] = indvec[j] + 1
+                    summ = summ - 1
+                    if summ == 0:
+                        break
+
+            while True:
+                vecs = np.unique(perms(indvec),axis=0)
+                if ind > 1:
+                    mvec, nvec = np.shape(vecs)
+                else:
+                    mvec = np.shape(vecs)[0]
+                    nvec = 1
+                killvecs = []
+                if mrel != 0:
+                    for j in range(1, mvec):
+                        testvec = np.divide(vecs[j, :], vecs[j, :])
+                        testvec[np.isnan(testvec)] = 0
+                        for k in range(1, mrel):
+                            if sum(testvec == relats[k, :]) == m:
+                                killvecs.append(j)
+                                break
+                    nuvecs = np.zeros(mvec - np.size(killvecs), m)
+                    vecind = 1
+                    for j in range(1, mvec):
+                        if not (j == killvecs):
+                            nuvecs[vecind, :] = vecs[j, :]
+                            vecind = vecind + 1
+
+                    vecs = nuvecs
+                if ind > 1:
+                    vm, vn = np.shape(vecs)
+                else:
+                    vm = np.shape(vecs)[0]
+                    vn = 1
+                if np.size(damtx) == 0:
+                    damtx = vecs
+                else:
+                    damtx = np.append(damtx, vecs, axis=0)
+                [dam, null] = np.shape(damtx)
+
+                [beters, null, null, null, xers, ev] = gibbs(inputs, data, phis, X, damtx, a, b, atau, btau, draws,
+                                                             phind, xsm, sigsqd0, tausqd0, dtd)
+
+                if aic:
+                    ev = ev + (2 - np.log(n)) * (dam + 1)
+
+                betavs = np.abs(np.mean(beters[int(np.ceil((draws / 2)+1)):draws, (dam - vm + 1):dam+1], axis=0))
+                betavs2 = np.divide(np.std(np.array(beters[int(np.ceil(draws/2)+1):draws, dam-vm+1:dam+1]), axis=0),
+                    np.abs(np.mean(beters[int(np.ceil(draws / 2)):draws, dam-vm+1:dam+2], axis=0)))
+                    # betavs2 error in std deviation formatting
+                betavs3 = np.array(range(dam-vm+2, dam+2))
+                betavs = np.transpose(np.array([betavs,betavs2, betavs3]))
+                if np.shape(betavs)[1] > 0:
+                    sortInds = np.argsort(betavs[:, 0])
+                    betavs = betavs[sortInds]
+
+                killset = []
+                evmin = ev
+
+                for i in range(0, vm):
+                    if betavs[i, 1] > threshstdb or betavs[i, 1] > threshstda and betavs[i, 0] < threshav * \
+                            np.mean(np.abs(np.mean(beters[int(np.ceil(draws/2)):draws, 0]))):  # index to 'beters'
+
+                        killtest = np.append(killset, (betavs[i, 2] - 1))
+                        if killtest.size > 1:
+                            killtest[::-1].sort()  # max to min so damtx_test rows get deleted in order of end to start
+                        damtx_test = damtx
+                        for k in range(0, np.size(killtest)):
+                            damtx_test = np.delete(damtx_test, int(np.array(killtest[k])-1), 0)
+                        damtest, null = np.shape(damtx_test)
+
+                        [betertest, null, null, null, Xtest, evtest] = gibbs(inputs, data, phis, X, damtx_test, a, b,
+                                                                             atau, btau, draws, phind, xsm, sigsqd0,
+                                                                             tausqd0, dtd)
+                        if aic:
+                            evtest = evtest + (2 - np.log(n))*(damtest+1)
+                        if evtest < evmin:
+                            killset = killtest
+                            evmin = evtest
+                            xers = Xtest
+                            beters = betertest
+                for k in range(0, np.size(killset)):
+                    damtx = np.delete(damtx, int(np.array(killset[k]) - 1), 0)
+
+                ev = evmin
+                X = xers
+
+                if self.ConsoleOutput:
+                    if data.dtype != np.float64:  # if large dataset, then 'Gibbs: 100.00%' printed from inside gibbs
+                        sys.stdout.write('\r')  # place cursor at start of line to erase 'Gibbs: 100.00%'
+                    print([ind, ev])
+                if np.size(evs) > 0:
+                    if ev < np.min(evs):
+
+                        betas = beters
+                        mtx = damtx
+                        greater = 1
+                        evs = np.append(evs, ev)
+
+                    elif greater < tolerance:
+                        greater = greater + 1
+                        evs = np.append(evs, ev)
+                    else:
+                        finished = 1
+                        evs = np.append(evs, ev)
+
+                        break
+                else:
+                    greater = greater + 1
+                    betas = beters
+                    mtx = damtx
+                    evs = np.append(evs, ev)
+                if m == 1:
+                    break
+                elif way3:
+                    if indvec[1] > indvec[2]:
+                        indvec[0] = indvec[0] + 1
+                        indvec[1] = indvec[1] - 1
+                    elif indvec[2]:
+                        indvec[1] = indvec[1] + 1
+                        indvec[2] = indvec[2] - 1
+                        if indvec[1] > indvec[0]:
+                            indvec[0] = indvec[0] + 1
+                            indvec[1] = indvec[1] - 1
+                    else:
+                        break
+                elif indvec[1]:
+                    indvec[0] = indvec[0] + 1
+                    indvec[1] = indvec[1] - 1
+                else:
+                    break
+
+            if finished != 0:
+                break
+
+            ind = ind + 1
+
+            if ind > len(phis):
+                break
+
+        # Implementation of 'gimme' feature
+        if gimmie:
+            betas = beters
+            mtx = damtx
+
+        self.betas = betas[-self.draws::, :]  # discard 'burnin' draws by only keeping last 'draws' draws
+        self.mtx = mtx
+        self.evs = evs
+
+        return betas[-self.draws::, :], mtx, evs  # discard 'burnin'
+
+    def clear(self, keep=None, clear=None, all=False):
+        """
+        Delete all attributes from the FoKL class except for hyperparameters and settings by default, but user may
+        specify otherwise. If an attribute is listed in both 'clear' and 'keep', then the attribute is cleared.
+
+        Optional Inputs:
+            keep (list of strings)  == additional attributes to keep, e.g., ['mtx']
+            clear (list of strings) == hyperparameters to delete, e.g., ['kernel', 'phis']
+            all (boolean)           == if True then all attributes (including hyperparameters) get deleted regardless
+
+        Tip: To remove all attributes, simply call 'self.clear(all=1)'.
+        """
+
+        if all is not False:  # if not default
+            all = str_to_bool(all)  # convert to boolean if all='on', etc.
+
+        if all is False:
+            attrs_to_keep = self.keep  # default
+            if isinstance(keep, list) or isinstance(keep, str):  # str in case single entry (e.g., keep='mtx')
+                attrs_to_keep += keep  # add user-specified attributes to list of ones to keep
+                attrs_to_keep = list(np.unique(attrs_to_keep))  # remove duplicates
+            if isinstance(clear, list) or isinstance(clear, str):
+                for attr in clear:
+                    attrs_to_keep.remove(attr)  # delete attribute from list of ones to keep
+        else:  # if all=True
+            attrs_to_keep = []  # empty list so that all attributes get deleted
+
+        attrs = list(vars(self).keys())  # list of all currently defined attributes
+        for attr in attrs:
+            if attr not in attrs_to_keep:
+                delattr(self, attr)  # delete attribute from FoKL class if not keeping
+
+        return
+
+    def to_pyomo(self, m=None, y=None, x=None, **kwargs):
+        """
+        Automatically convert a pre-trained FoKL model to constraints for a symbolic Pyomo model.
+
+        Optional Inputs:
+            - m               == Pyomo model (if already defined)
+            - y               == FoKL output to include in Pyomo model (if known)
+            - x               == FoKL input variables to include in Pyomo model (if known), e.g., x=[0.7, None, 0.4]
+
+        Keywords:
+            - draws == number of scenarios to include as Pyomo constraints == model.draws (default)
+
+        Output:
+            - m == Pyomo model with FoKL model included
+                - m.y    == evaluated output corresponding to FoKL model
+                - m.x[j] == input variable corresponding to FoKL model
+
+        Note:
+            - Only convert FoKL models defined with the 'Bernoulli Polynomials' kernel; otherwise, with 'Cubic
+            Splines', the solution time is extremely impractical even for the simplest of models.
+        """
+        # Process kwargs:
+        default = {'draws': self.draws}
+        current = process_kwargs(default, kwargs)
+
+        # Convert FoKL to Pyomo:
+
+        t = np.array(self.mtx - 1, dtype=int)  # indices of polynomial (where 0 is B1 and -1 means none)
+        lt = t.shape[0] + 1  # length of terms (including beta0)
+        lv = t.shape[1]  # length of input variables
+
+        ni_ids = []  # orders of basis functions used (where 0 is B1), per term
+        basis_n = []  # for future use when indexing 'm.fokl_basis'
+        for j in range(lv):  # for input variable in input variables
+            ni_ids.append(np.sort(np.unique(t[:, j][t[:, j] != -1])).tolist())
+            basis_n += ni_ids[j]
+        n_ids = np.sort(np.unique(basis_n))
+
+        if self.kernel != self.kernels[1]:
+            raise ValueError("The method for the 'Cubic Splines' kernel has not yet been ported from development, nor "
+                             "is expected to be as the resulting symbolic expressions are too infeasible to solve. Use "
+                             "the 'to_pyomo' method with a FoKL model trained on the 'Bernoulli Polynomials' kernel.")
+
+        m.fokl_expr = pyo.Expression(m.fokl_scenarios)  # FoKL models (i.e., scenarios, draws)
+        symbolic_fokl(m)  # may be better to write as rule
+
+        m.fokl_scenarios = pyo.Set(initialize=range(current['draws']))  # index for scenario (i.e., FoKL draw)
+        m.fokl_y = pyo.Var(m.fokl_scenarios, within=pyo.Reals)  # FoKL output
+
+        m.fokl_j = pyo.Set(initialize=range(lv))  # index for FoKL input variable
+        m.fokl_x = pyo.Var(m.fokl_j, within=pyo.Reals, bounds=[0, 1], initialize=0.0)  # FoKL input variables
+
+        basis_nj = []
+        for j in m.fokl_j:
+            for n in ni_ids[j]:  # for order of basis function in unique orders, per current input variable 'm.x[j]'
+                basis_nj.append([n, j])
+
+        def symbolic_basis(m):
+            """Basis functions as symbolic. See 'evaluate_basis' for source of equation."""
+            for [n, j] in basis_nj:
+                m.fokl_basis[n, j] = self.phis[n][0] + sum(self.phis[n][k] * (m.fokl_x[j] ** k)
+                                                           for k in range(1, len(self.phis[n])))
+            return
+
+        m.fokl_basis = pyo.Expression(basis_nj)  # create indices ONLY for used basis functions
+        symbolic_basis(m)  # may be better to write as rule, but 'pyo.Expression(basis_nj, rule=basis)' failed
+
+        m.fokl_k = pyo.Set(initialize=range(lt))  # index for FoKL term (where 0 is beta0)
+        m.fokl_b = pyo.Var(m.fokl_scenarios, m.fokl_k)  # FoKL coefficients (i.e., betas)
+        for i in m.fokl_scenarios:  # for scenario (i.e., draw) in scenarios (i.e., draws)
+            for k in m.fokl_k:  # for term in terms
+                m.fokl_b[i, k].fix(self.betas[-(i + 1), k])  # define values of betas, with y[0] as last FoKL draws
+
+        def symbolic_fokl(m):
+            """FoKL models (i.e., scenarios) as symbolic, assuming 'Bernoulli Polynomials."""
+            for i in m.fokl_scenarios:  # for scenario (i.e., draw) in scenarios (i.e., draws)
+                m.fokl_expr[i] = m.fokl_b[i, 0]  # initialize with beta0
+                for k in range(1, lt):  # for term in non-zeros terms (i.e., exclude beta0)
+                    tk = t[k - 1, :]  # interaction matrix of current term
+                    tk_mask = tk != -1  # ignore if -1 (recall -1 basis function means none)
+                    if any(tk_mask):  # should always be true because FoKL 'fit' removes rows from 'mtx' without basis
+                        term_k = m.fokl_b[i, k]
+                        for j in m.fokl_j:  # for input variable in input variables
+                            if tk_mask[j]:  # for variable in term
+                                term_k *= m.fokl_basis[tk[j], j]  # multiply basis function(s) with beta to form term
+                    else:
+                        term_k = 0
+                    m.fokl_expr[i] += term_k  # add term to expression
+            return
+
+        m.fokl_expr = pyo.Expression(m.fokl_scenarios)  # FoKL models (i.e., scenarios, draws)
+        symbolic_fokl(m)  # may be better to write as rule
+
+        def symbolic_scenario(m):
+            """Define each scenario, meaning a different draw of 'betas' for y=f(x), as a constraint."""
+            for i in m.fokl_scenarios:
+                m.fokl_constr[i] = m.fokl_y[i] == m.fokl_expr[i]
+            return
+
+        m.fokl_constr = pyo.Constraint(m.fokl_scenarios)  # set of constraints, one per scenario
+        symbolic_scenario(m)  # may be better to write as rule
+
+        if y is not None:
+            for i in m.fokl_scenarios:
+                m.fokl_y[i].fix(y)
+        for j in m.fokl_j:
+            if x is not None:
+                if x[j] is not None:
+                    m.fokl_x[j].fix(x[j])
+
+        return m
+
+    def save(self, filename=None, directory=None):
+        """
+        Save a FoKL class as a file. By default, the 'filename' is 'model_yyyymmddhhmmss.fokl' and is saved to the
+        directory of the Python script calling this method. Use 'directory' to change the directory saved to, or simply
+        embed the directory manually within 'filename'.
+
+        Returned is the 'filepath'. Enter this as the argument of 'load' to later reload the model. Explicitly, that is
+        'FoKLRoutines.load(filepath)' or 'FoKLRoutines.load(filename, directory)'.
+
+        Note the directory must exist prior to calling this method.
+        """
+        if filename is None:
+            t = time.gmtime()
+
+            def two_digits(a):
+                if a < 10:
+                    a = "0" + str(a)
+                else:
+                    a = str(a)
+                return a
+            ymd = [str(t[0])]
+            for i in range(1, 6):
+                ymd.append(two_digits(t[i]))
+            t_str = ymd[0] + ymd[1] + ymd[2] + ymd[3] + ymd[4] + ymd[5]
+            filename = "model_" + t_str + ".fokl"
+        elif filename[-5::] != ".fokl":
+            filename = filename + ".fokl"
+
+        if directory is not None:
+            filepath = os.path.join(directory, filename)
+        else:
+            filepath = filename
+
+        file = open(filepath, "wb")
+        pickle.dump(self, file)
+        file.close()
+
+        time.sleep(1)  # so that next saved model is guaranteed a different filename
+
+        return filepath
+